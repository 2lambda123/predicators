--- conflicted
+++ resolved
@@ -29,7 +29,6 @@
     """Create an environment given its name.
     """
     if name == "cover":
-<<<<<<< HEAD
         return CoverEnv()
     if name == "cover_typed_options":
         return CoverEnvTypedOptions()
@@ -43,31 +42,4 @@
         return BlocksEnv()
     if name == "behavior":
         return BehaviorEnv()  # pragma: no cover
-    raise NotImplementedError(f"Unknown env: {name}")
-=======
-        env : BaseEnv = CoverEnv()
-    elif name == "cover_typed_options":
-        env = CoverEnvTypedOptions()
-    elif name == "cover_hierarchical_types":
-        env = CoverEnvHierarchicalTypes()
-    elif name == "cluttered_table":
-        env = ClutteredTableEnv()
-    elif name == "blocks":
-        env = BlocksEnv()
-    elif name == "behavior":
-        env = BehaviorEnv()  # pragma: no cover
-    else:
-        raise NotImplementedError(f"Unknown env: {name}")
-
-    _MOST_RECENT_ENV_INSTANCE[name] = env
-
-    return env
-
-
-def get_env_instance(name: str) -> BaseEnv:
-    """Get the most recent env instance, or make a new one.
-    """
-    if name in _MOST_RECENT_ENV_INSTANCE:
-        return _MOST_RECENT_ENV_INSTANCE[name]
-    return create_env(name)
->>>>>>> 3af804bb
+    raise NotImplementedError(f"Unknown env: {name}")