--- conflicted
+++ resolved
@@ -404,13 +404,10 @@
         assert isinstance(other, ParameterizedOption)
         return self.name < other.name
 
-<<<<<<< HEAD
-=======
     def __gt__(self, other: object) -> bool:
         assert isinstance(other, ParameterizedOption)
         return self.name > other.name
 
->>>>>>> 36d67901
     def __hash__(self) -> int:
         return self._hash
 
