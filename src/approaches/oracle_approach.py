"""A TAMP approach that uses hand-specified NSRTs.

The approach is aware of the initial predicates and options.
Predicates that are not in the initial predicates are excluded from
the ground truth NSRTs. If an NSRT's option is not included,
that NSRT will not be generated at all.
"""

from typing import List, Sequence, Set
import numpy as np
from predicators.src.approaches import TAMPApproach
from predicators.src.envs import create_env, BlocksEnv, PaintingEnv, PlayroomEnv
from predicators.src.structs import NSRT, Predicate, State, \
    ParameterizedOption, Variable, Type, LiftedAtom, Object, Array
from predicators.src.settings import CFG


class OracleApproach(TAMPApproach):
    """A TAMP approach that uses hand-specified NSRTs.
    """
    @property
    def is_learning_based(self) -> bool:
        return False

    def _get_current_nsrts(self) -> Set[NSRT]:
        return get_gt_nsrts(self._initial_predicates, self._initial_options)


def get_gt_nsrts(predicates: Set[Predicate],
                 options: Set[ParameterizedOption]) -> Set[NSRT]:
    """Create ground truth NSRTs for an env.
    """
    if CFG.env in ("cover", "cover_hierarchical_types"):
        nsrts = _get_cover_gt_nsrts(options_are_typed=False)
    elif CFG.env == "cover_typed_options":
        nsrts = _get_cover_gt_nsrts(options_are_typed=True)
    elif CFG.env == "cover_multistep_options":
        nsrts = _get_cover_gt_nsrts(options_are_typed=True,
                                    include_robot_in_holding=True,
                                    place_sampler_relative=True)
    elif CFG.env == "cluttered_table":
        nsrts = _get_cluttered_table_gt_nsrts()
    elif CFG.env == "blocks":
        nsrts = _get_blocks_gt_nsrts()
    elif CFG.env == "painting":
        nsrts = _get_painting_gt_nsrts()
<<<<<<< HEAD
    elif CFG.env == "playroom":
        nsrts = _get_playroom_gt_nsrts()
=======
    elif CFG.env == "repeated_nextto":
        nsrts = _get_repeated_nextto_gt_nsrts()
>>>>>>> 3c7a00c3
    else:
        raise NotImplementedError("Ground truth NSRTs not implemented")
    # Filter out excluded predicates/options
    final_nsrts = set()
    for nsrt in nsrts:
        if nsrt.option not in options:
            continue
        nsrt = nsrt.filter_predicates(predicates)
        final_nsrts.add(nsrt)
    return final_nsrts


def _get_from_env_by_names(env_name: str, names: Sequence[str],
                           env_attr: str) -> List:
    """Helper for loading types, predicates, and options by name.
    """
    env = create_env(env_name)
    name_to_env_obj = {}
    for o in getattr(env, env_attr):
        name_to_env_obj[o.name] = o
    assert set(name_to_env_obj).issuperset(set(names))
    return [name_to_env_obj[name] for name in names]


def _get_types_by_names(env_name: str,
                        names: Sequence[str]) -> List[Type]:
    """Load types from an env given their names.
    """
    return _get_from_env_by_names(env_name, names, "types")


def _get_predicates_by_names(env_name: str,
                             names: Sequence[str]) -> List[Predicate]:
    """Load predicates from an env given their names.
    """
    return _get_from_env_by_names(env_name, names, "predicates")


def _get_options_by_names(env_name: str,
                          names: Sequence[str]) -> List[ParameterizedOption]:
    """Load parameterized options from an env given their names.
    """
    return _get_from_env_by_names(env_name, names, "options")


def _get_cover_gt_nsrts(options_are_typed: bool,
                        include_robot_in_holding: bool = False,
                        place_sampler_relative: bool = False) -> Set[NSRT]:
    """Create ground truth NSRTs for CoverEnv.
    """
    block_type, target_type, robot_type = _get_types_by_names(
        CFG.env, ["block", "target", "robot"])

    IsBlock, IsTarget, Covers, HandEmpty, Holding = \
        _get_predicates_by_names(CFG.env, ["IsBlock", "IsTarget", "Covers",
                                           "HandEmpty", "Holding"])

    if options_are_typed:
        Pick, Place = _get_options_by_names(CFG.env, ["Pick", "Place"])
    else:
        PickPlace, = _get_options_by_names(CFG.env, ["PickPlace"])

    nsrts = set()

    # Pick
    block = Variable("?block", block_type)
    robot = Variable("?robot", robot_type)
    parameters = [block, robot] if include_robot_in_holding else [block]
    if options_are_typed:
        option_vars = [block]
        option = Pick
    else:
        option_vars = []
        option = PickPlace
    preconditions = {LiftedAtom(IsBlock, [block]), LiftedAtom(HandEmpty, [])}
    if include_robot_in_holding:
        add_effects = {LiftedAtom(Holding, [block, robot])}
    else:
        add_effects = {LiftedAtom(Holding, [block])}
    delete_effects = {LiftedAtom(HandEmpty, [])}
    def pick_sampler(state: State, rng: np.random.Generator,
                     objs: Sequence[Object]) -> Array:
        assert len(objs) == 2 if include_robot_in_holding else len(objs) == 1
        b = objs[0]
        assert b.is_instance(block_type)
        if options_are_typed:
            lb = float(-state.get(b, "width")/2)  # relative positioning only
            ub = float(state.get(b, "width")/2)  # relative positioning only
        else:
            lb = float(state.get(b, "pose") - state.get(b, "width")/2)
            lb = max(lb, 0.0)
            ub = float(state.get(b, "pose") + state.get(b, "width")/2)
            ub = min(ub, 1.0)
        return np.array(rng.uniform(lb, ub, size=(1,)), dtype=np.float32)
    pick_nsrt = NSRT("Pick", parameters, preconditions,
                     add_effects, delete_effects, option,
                     option_vars, pick_sampler)
    nsrts.add(pick_nsrt)

    # Place
    target = Variable("?target", target_type)
    parameters = [block, target, robot] if include_robot_in_holding \
        else [block, target]
    if options_are_typed:
        option_vars = [target]
        option = Place
    else:
        option_vars = []
        option = PickPlace
    add_effects = {LiftedAtom(HandEmpty, []),
                   LiftedAtom(Covers, [block, target])}
    if include_robot_in_holding:
        preconditions = {LiftedAtom(IsBlock, [block]),
                         LiftedAtom(IsTarget, [target]),
                         LiftedAtom(Holding, [block, robot])}
        delete_effects = {LiftedAtom(Holding, [block, robot])}
    else:
        preconditions = {LiftedAtom(IsBlock, [block]),
                         LiftedAtom(IsTarget, [target]),
                         LiftedAtom(Holding, [block])}
        delete_effects = {LiftedAtom(Holding, [block])}
    def place_sampler(state: State, rng: np.random.Generator,
                      objs: Sequence[Object]) -> Array:
        assert len(objs) == 3 if include_robot_in_holding else len(objs) == 2
        t = objs[1]
        assert t.is_instance(target_type)
        if place_sampler_relative:
            lb = float(-state.get(t, "width")/2)  # relative positioning only
            ub = float(state.get(t, "width")/2)  # relative positioning only
        else:
            lb = float(state.get(t, "pose") - state.get(t, "width")/10)
            lb = max(lb, 0.0)
            ub = float(state.get(t, "pose") + state.get(t, "width")/10)
            ub = min(ub, 1.0)
        return np.array(rng.uniform(lb, ub, size=(1,)), dtype=np.float32)
    place_nsrt = NSRT("Place", parameters, preconditions,
                      add_effects, delete_effects, option,
                      option_vars, place_sampler)
    nsrts.add(place_nsrt)

    return nsrts


def _get_cluttered_table_gt_nsrts() -> Set[NSRT]:
    """Create ground truth NSRTs for ClutteredTableEnv.
    """
    can_type, = _get_types_by_names("cluttered_table", ["can"])

    HandEmpty, Holding, Untrashed = _get_predicates_by_names(
        "cluttered_table", ["HandEmpty", "Holding", "Untrashed"])

    Grasp, Dump = _get_options_by_names("cluttered_table", ["Grasp", "Dump"])

    nsrts = set()

    # Grasp
    can = Variable("?can", can_type)
    parameters = [can]
    option_vars = [can]
    option = Grasp
    preconditions = {LiftedAtom(HandEmpty, []), LiftedAtom(Untrashed, [can])}
    add_effects = {LiftedAtom(Holding, [can])}
    delete_effects = {LiftedAtom(HandEmpty, [])}
    def grasp_sampler(state: State, rng: np.random.Generator,
                      objs: Sequence[Object]) -> Array:
        assert len(objs) == 1
        can = objs[0]
        end_x = state.get(can, "pose_x")
        end_y = state.get(can, "pose_y")
        start_x, start_y = rng.uniform(0.0, 1.0, size=2)  # start from anywhere
        return np.array([start_x, start_y, end_x, end_y], dtype=np.float32)
    grasp_nsrt = NSRT("Grasp", parameters, preconditions,
                      add_effects, delete_effects, option,
                      option_vars, grasp_sampler)
    nsrts.add(grasp_nsrt)

    # Dump
    can = Variable("?can", can_type)
    parameters = [can]
    option_vars = []
    option = Dump
    preconditions = {LiftedAtom(Holding, [can]), LiftedAtom(Untrashed, [can])}
    add_effects = {LiftedAtom(HandEmpty, [])}
    delete_effects = {LiftedAtom(Holding, [can]), LiftedAtom(Untrashed, [can])}
    dump_nsrt = NSRT("Dump", parameters, preconditions, add_effects,
                     delete_effects, option, option_vars,
                     lambda s, r, o: np.array([], dtype=np.float32))
    nsrts.add(dump_nsrt)

    return nsrts


def _get_blocks_gt_nsrts() -> Set[NSRT]:
    """Create ground truth NSRTs for BlocksEnv.
    """
    block_type, robot_type = _get_types_by_names("blocks", ["block", "robot"])

    On, OnTable, GripperOpen, Holding, Clear = _get_predicates_by_names(
        "blocks", ["On", "OnTable", "GripperOpen", "Holding", "Clear"])

    Pick, Stack, PutOnTable = _get_options_by_names(
        "blocks", ["Pick", "Stack", "PutOnTable"])

    nsrts = set()

    # PickFromTable
    block = Variable("?block", block_type)
    robot = Variable("?robot", robot_type)
    parameters = [block, robot]
    option_vars = [robot, block]
    option = Pick
    preconditions = {LiftedAtom(OnTable, [block]),
                     LiftedAtom(Clear, [block]),
                     LiftedAtom(GripperOpen, [robot])}
    add_effects = {LiftedAtom(Holding, [block])}
    delete_effects = {LiftedAtom(OnTable, [block]),
                      LiftedAtom(Clear, [block]),
                      LiftedAtom(GripperOpen, [robot])}
    def pick_sampler(state: State, rng: np.random.Generator,
                     objs: Sequence[Object]) -> Array:
        del state, rng, objs  # unused
        return np.zeros(3, dtype=np.float32)
    pickfromtable_nsrt = NSRT(
        "PickFromTable", parameters, preconditions, add_effects,
        delete_effects, option, option_vars, pick_sampler)
    nsrts.add(pickfromtable_nsrt)

    # Unstack
    block = Variable("?block", block_type)
    otherblock = Variable("?otherblock", block_type)
    robot = Variable("?robot", robot_type)
    parameters = [block, otherblock, robot]
    option_vars = [robot, block]
    option = Pick
    preconditions = {LiftedAtom(On, [block, otherblock]),
                     LiftedAtom(Clear, [block]),
                     LiftedAtom(GripperOpen, [robot])}
    add_effects = {LiftedAtom(Holding, [block]),
                   LiftedAtom(Clear, [otherblock])}
    delete_effects = {LiftedAtom(On, [block, otherblock]),
                      LiftedAtom(Clear, [block]),
                      LiftedAtom(GripperOpen, [robot])}
    unstack_nsrt = NSRT(
        "Unstack", parameters, preconditions, add_effects,
        delete_effects, option, option_vars, pick_sampler)
    nsrts.add(unstack_nsrt)

    # Stack
    block = Variable("?block", block_type)
    otherblock = Variable("?otherblock", block_type)
    robot = Variable("?robot", robot_type)
    parameters = [block, otherblock, robot]
    option_vars = [robot, otherblock]
    option = Stack
    preconditions = {LiftedAtom(Holding, [block]),
                     LiftedAtom(Clear, [otherblock])}
    add_effects = {LiftedAtom(On, [block, otherblock]),
                   LiftedAtom(Clear, [block]),
                   LiftedAtom(GripperOpen, [robot])}
    delete_effects = {LiftedAtom(Holding, [block]),
                      LiftedAtom(Clear, [otherblock])}
    def stack_sampler(state: State, rng: np.random.Generator,
                      objs: Sequence[Object]) -> Array:
        del state, rng, objs  # unused
        return np.array([0, 0, BlocksEnv.block_size], dtype=np.float32)
    stack_nsrt = NSRT(
        "Stack", parameters, preconditions, add_effects,
        delete_effects, option, option_vars, stack_sampler)
    nsrts.add(stack_nsrt)

    # PutOnTable
    block = Variable("?block", block_type)
    robot = Variable("?robot", robot_type)
    parameters = [block, robot]
    option_vars = [robot]
    option = PutOnTable
    preconditions = {LiftedAtom(Holding, [block])}
    add_effects = {LiftedAtom(OnTable, [block]),
                   LiftedAtom(Clear, [block]),
                   LiftedAtom(GripperOpen, [robot])}
    delete_effects = {LiftedAtom(Holding, [block])}
    def putontable_sampler(state: State, rng: np.random.Generator,
                           objs: Sequence[Object]) -> Array:
        del state, objs  # unused
        x = rng.uniform()
        y = rng.uniform()
        return np.array([x, y], dtype=np.float32)
    putontable_nsrt = NSRT(
        "PutOnTable", parameters, preconditions, add_effects,
        delete_effects, option, option_vars, putontable_sampler)
    nsrts.add(putontable_nsrt)

    return nsrts


def _get_painting_gt_nsrts() -> Set[NSRT]:
    """Create ground truth NSRTs for PaintingEnv.
    """
    obj_type, box_type, lid_type, shelf_type, robot_type = \
        _get_types_by_names("painting", ["obj", "box", "lid", "shelf", "robot"])

    (InBox, InShelf, IsBoxColor, IsShelfColor, GripperOpen, OnTable,
     HoldingTop, HoldingSide, Holding, IsWet, IsDry, IsDirty, IsClean) = \
         _get_predicates_by_names(
             "painting", ["InBox", "InShelf", "IsBoxColor", "IsShelfColor",
                          "GripperOpen", "OnTable", "HoldingTop", "HoldingSide",
                          "Holding", "IsWet", "IsDry", "IsDirty", "IsClean"])

    Pick, Wash, Dry, Paint, Place, OpenLid = _get_options_by_names(
        "painting", ["Pick", "Wash", "Dry", "Paint", "Place", "OpenLid"])

    nsrts = set()

    # PickFromTop
    obj = Variable("?obj", obj_type)
    robot = Variable("?robot", robot_type)
    parameters = [obj, robot]
    option_vars = [robot, obj]
    option = Pick
    preconditions = {LiftedAtom(GripperOpen, [robot]),
                     LiftedAtom(OnTable, [obj])}
    add_effects = {LiftedAtom(Holding, [obj]),
                   LiftedAtom(HoldingTop, [robot])}
    delete_effects = {LiftedAtom(GripperOpen, [robot])}
    def pickfromtop_sampler(state: State, rng: np.random.Generator,
                            objs: Sequence[Object]) -> Array:
        del state, rng, objs  # unused
        return np.array([0.0, 0.0, 0.0, 1.0], dtype=np.float32)
    pickfromtop_nsrt = NSRT(
        "PickFromTop", parameters, preconditions, add_effects,
        delete_effects, option, option_vars, pickfromtop_sampler)
    nsrts.add(pickfromtop_nsrt)

    # PickFromSide
    obj = Variable("?obj", obj_type)
    robot = Variable("?robot", robot_type)
    parameters = [obj, robot]
    option_vars = [robot, obj]
    option = Pick
    preconditions = {LiftedAtom(GripperOpen, [robot]),
                     LiftedAtom(OnTable, [obj])}
    add_effects = {LiftedAtom(Holding, [obj]),
                   LiftedAtom(HoldingSide, [robot])}
    delete_effects = {LiftedAtom(GripperOpen, [robot])}
    def pickfromside_sampler(state: State, rng: np.random.Generator,
                             objs: Sequence[Object]) -> Array:
        del state, rng, objs  # unused
        return np.array([0.0, 0.0, 0.0, 0.0], dtype=np.float32)
    pickfromside_nsrt = NSRT(
        "PickFromSide", parameters, preconditions, add_effects,
        delete_effects, option, option_vars, pickfromside_sampler)
    nsrts.add(pickfromside_nsrt)

    # Wash
    obj = Variable("?obj", obj_type)
    robot = Variable("?robot", robot_type)
    parameters = [obj, robot]
    option_vars = [robot]
    option = Wash
    preconditions = {LiftedAtom(Holding, [obj]),
                     LiftedAtom(IsDry, [obj]),
                     LiftedAtom(IsDirty, [obj])}
    add_effects = {LiftedAtom(IsWet, [obj]),
                   LiftedAtom(IsClean, [obj])}
    delete_effects = {LiftedAtom(IsDry, [obj]),
                      LiftedAtom(IsDirty, [obj])}
    def wash_sampler(state: State, rng: np.random.Generator,
                     objs: Sequence[Object]) -> Array:
        del state, rng, objs  # unused
        return np.array([1.0], dtype=np.float32)
    wash_nsrt = NSRT(
        "Wash", parameters, preconditions, add_effects,
        delete_effects, option, option_vars, wash_sampler)
    nsrts.add(wash_nsrt)

    # Dry
    obj = Variable("?obj", obj_type)
    robot = Variable("?robot", robot_type)
    parameters = [obj, robot]
    option_vars = [robot]
    option = Dry
    preconditions = {LiftedAtom(Holding, [obj]),
                     LiftedAtom(IsWet, [obj])}
    add_effects = {LiftedAtom(IsDry, [obj])}
    delete_effects = {LiftedAtom(IsWet, [obj])}
    def dry_sampler(state: State, rng: np.random.Generator,
                    objs: Sequence[Object]) -> Array:
        del state, rng, objs  # unused
        return np.array([1.0], dtype=np.float32)
    dry_nsrt = NSRT(
        "Dry", parameters, preconditions, add_effects,
        delete_effects, option, option_vars, dry_sampler)
    nsrts.add(dry_nsrt)

    # PaintToBox
    obj = Variable("?obj", obj_type)
    box = Variable("?box", box_type)
    robot = Variable("?robot", robot_type)
    parameters = [obj, box, robot]
    option_vars = [robot]
    option = Paint
    preconditions = {LiftedAtom(Holding, [obj]),
                     LiftedAtom(IsDry, [obj]),
                     LiftedAtom(IsClean, [obj])}
    add_effects = {LiftedAtom(IsBoxColor, [obj, box])}
    delete_effects = set()
    def painttobox_sampler(state: State, rng: np.random.Generator,
                           objs: Sequence[Object]) -> Array:
        del rng  # unused
        box_color = state.get(objs[1], "color")
        return np.array([box_color], dtype=np.float32)
    painttobox_nsrt = NSRT(
        "PaintToBox", parameters, preconditions, add_effects,
        delete_effects, option, option_vars, painttobox_sampler)
    nsrts.add(painttobox_nsrt)

    # PaintToShelf
    obj = Variable("?obj", obj_type)
    shelf = Variable("?shelf", shelf_type)
    robot = Variable("?robot", robot_type)
    parameters = [obj, shelf, robot]
    option_vars = [robot]
    option = Paint
    preconditions = {LiftedAtom(Holding, [obj]),
                     LiftedAtom(IsDry, [obj]),
                     LiftedAtom(IsClean, [obj])}
    add_effects = {LiftedAtom(IsShelfColor, [obj, shelf])}
    delete_effects = set()
    def painttoshelf_sampler(state: State, rng: np.random.Generator,
                             objs: Sequence[Object]) -> Array:
        del rng  # unused
        shelf_color = state.get(objs[1], "color")
        return np.array([shelf_color], dtype=np.float32)
    painttoshelf_nsrt = NSRT(
        "PaintToShelf", parameters, preconditions, add_effects,
        delete_effects, option, option_vars, painttoshelf_sampler)
    nsrts.add(painttoshelf_nsrt)

    # PlaceInBox
    obj = Variable("?obj", obj_type)
    box = Variable("?box", box_type)
    robot = Variable("?robot", robot_type)
    parameters = [obj, box, robot]
    option_vars = [robot]
    option = Place
    preconditions = {LiftedAtom(Holding, [obj]),
                     LiftedAtom(HoldingTop, [robot])}
    add_effects = {LiftedAtom(InBox, [obj, box]),
                   LiftedAtom(GripperOpen, [robot])}
    delete_effects = {LiftedAtom(HoldingTop, [robot]),
                      LiftedAtom(Holding, [obj]),
                      LiftedAtom(OnTable, [obj])}
    def placeinbox_sampler(state: State, rng: np.random.Generator,
                           objs: Sequence[Object]) -> Array:
        x = state.get(objs[0], "pose_x")
        y = rng.uniform(PaintingEnv.box_lb, PaintingEnv.box_ub)
        z = state.get(objs[0], "pose_z")
        return np.array([x, y, z], dtype=np.float32)
    placeinbox_nsrt = NSRT(
        "PlaceInBox", parameters, preconditions, add_effects,
        delete_effects, option, option_vars, placeinbox_sampler)
    nsrts.add(placeinbox_nsrt)

    # PlaceInShelf
    obj = Variable("?obj", obj_type)
    shelf = Variable("?shelf", shelf_type)
    robot = Variable("?robot", robot_type)
    parameters = [obj, shelf, robot]
    option_vars = [robot]
    option = Place
    preconditions = {LiftedAtom(Holding, [obj]),
                     LiftedAtom(HoldingSide, [robot])}
    add_effects = {LiftedAtom(InShelf, [obj, shelf]),
                   LiftedAtom(GripperOpen, [robot])}
    delete_effects = {LiftedAtom(HoldingSide, [robot]),
                      LiftedAtom(Holding, [obj]),
                      LiftedAtom(OnTable, [obj])}
    def placeinshelf_sampler(state: State, rng: np.random.Generator,
                             objs: Sequence[Object]) -> Array:
        x = state.get(objs[0], "pose_x")
        y = rng.uniform(PaintingEnv.shelf_lb, PaintingEnv.shelf_ub)
        z = state.get(objs[0], "pose_z")
        return np.array([x, y, z], dtype=np.float32)
    placeinshelf_nsrt = NSRT(
        "PlaceInShelf", parameters, preconditions, add_effects,
        delete_effects, option, option_vars, placeinshelf_sampler)
    nsrts.add(placeinshelf_nsrt)

    # OpenLid
    lid = Variable("?lid", lid_type)
    robot = Variable("?robot", robot_type)
    parameters = [lid, robot]
    option_vars = [robot, lid]
    option = OpenLid
    preconditions = {LiftedAtom(GripperOpen, [robot])}
    add_effects = set()
    delete_effects = set()
    def openlid_sampler(state: State, rng: np.random.Generator,
                        objs: Sequence[Object]) -> Array:
        del state, rng, objs  # unused
        return np.array([], dtype=np.float32)
    openlid_nsrt = NSRT(
        "OpenLid", parameters, preconditions, add_effects,
        delete_effects, option, option_vars, openlid_sampler)
    nsrts.add(openlid_nsrt)

    return nsrts

<<<<<<< HEAD
def _get_playroom_gt_nsrts() -> Set[NSRT]:
    """Create ground truth NSRTs for Playroom Env.
    """
    block_type, robot_type, door_type, dial_type = \
        _get_types_by_names(CFG.env, ["block", "robot", "door", "dial"])

    On, OnTable, GripperOpen, Holding, Clear, NextToTable, NextToDoor, \
        NextToDial, DoorOpen, DoorClosed, LightOn, LightOff = \
            _get_predicates_by_names(
"playroom", ["On", "OnTable", "GripperOpen", "Holding", "Clear", "NextToTable",
"NextToDoor", "NextToDial", "DoorOpen", "DoorClosed", "LightOn", "LightOff"])

    Pick, Stack, PutOnTable, Move, OpenDoor, CloseDoor, TurnOnDial, \
        TurnOffDial = _get_options_by_names("playroom",
        ["Pick", "Stack", "PutOnTable", "Move", "OpenDoor", "CloseDoor",
        "TurnOnDial", "TurnOffDial"])

    nsrts = set()

    # PickFromTable
    block = Variable("?block", block_type)
    robot = Variable("?robot", robot_type)
    parameters = [robot, block]
    option_vars = [robot, block]
    option = Pick
    preconditions = {LiftedAtom(OnTable, [block]),
                     LiftedAtom(Clear, [block]),
                     LiftedAtom(GripperOpen, [robot]),
                     LiftedAtom(NextToTable, [robot])}
    add_effects = {LiftedAtom(Holding, [block])}
    delete_effects = {LiftedAtom(OnTable, [block]),
                      LiftedAtom(Clear, [block]),
                      LiftedAtom(GripperOpen, [robot])}
    def pickfromtable_sampler(state: State, rng: np.random.Generator,
                     objs: Sequence[Object]) -> Array:
        del rng  # unused
        assert len(objs) == 2
        _, block = objs
        assert block.is_instance(block_type)
        # find rotation of robot that faces the table
        x, y = state.get(block, "pose_x"), state.get(block, "pose_y")
        cls = PlayroomEnv
        table_x = (cls.table_x_lb+cls.table_x_ub)/2
        table_y = (cls.table_y_lb+cls.table_y_ub)/2
        rotation = np.arctan2(table_y-y, table_x-x) / np.pi
        return np.array([0, 0, 0, rotation], dtype=np.float32)
    pickfromtable_nsrt = NSRT(
        "PickFromTable", parameters, preconditions, add_effects,
        delete_effects, option, option_vars, pickfromtable_sampler)
    nsrts.add(pickfromtable_nsrt)

    # Unstack
    block = Variable("?block", block_type)
    otherblock = Variable("?otherblock", block_type)
    robot = Variable("?robot", robot_type)
    parameters = [block, otherblock, robot]
    option_vars = [robot, block]
    option = Pick
    preconditions = {LiftedAtom(On, [block, otherblock]),
                     LiftedAtom(Clear, [block]),
                     LiftedAtom(GripperOpen, [robot]),
                     LiftedAtom(NextToTable, [robot])}
    add_effects = {LiftedAtom(Holding, [block]),
                   LiftedAtom(Clear, [otherblock])}
    delete_effects = {LiftedAtom(On, [block, otherblock]),
                      LiftedAtom(Clear, [block]),
                      LiftedAtom(GripperOpen, [robot])}
    def unstack_sampler(state: State, rng: np.random.Generator,
                     objs: Sequence[Object]) -> Array:
        del rng  # unused
        assert len(objs) == 3
        block, _, _ = objs
        assert block.is_instance(block_type)
        # find rotation of robot that faces the table
        x, y = state.get(block, "pose_x"), state.get(block, "pose_y")
        cls = PlayroomEnv
        table_x = (cls.table_x_lb+cls.table_x_ub)/2
        table_y = (cls.table_y_lb+cls.table_y_ub)/2
        rotation = np.arctan2(table_y-y, table_x-x) / np.pi
        return np.array([0, 0, 0, rotation], dtype=np.float32)
    unstack_nsrt = NSRT(
        "Unstack", parameters, preconditions, add_effects,
        delete_effects, option, option_vars, unstack_sampler)
    nsrts.add(unstack_nsrt)

    # Stack
    block = Variable("?block", block_type)
    otherblock = Variable("?otherblock", block_type)
    robot = Variable("?robot", robot_type)
    parameters = [block, otherblock, robot]
    option_vars = [robot, otherblock]
    option = Stack
    preconditions = {LiftedAtom(Holding, [block]),
                     LiftedAtom(Clear, [otherblock]),
                     LiftedAtom(NextToTable, [robot])}
    add_effects = {LiftedAtom(On, [block, otherblock]),
                   LiftedAtom(Clear, [block]),
                   LiftedAtom(GripperOpen, [robot])}
    delete_effects = {LiftedAtom(Holding, [block]),
                      LiftedAtom(Clear, [otherblock])}
    def stack_sampler(state: State, rng: np.random.Generator,
                      objs: Sequence[Object]) -> Array:
        del rng  # unused
        assert len(objs) == 3
        _, otherblock, _ = objs
        assert otherblock.is_instance(block_type)
        # find rotation of robot that faces the table
        x, y = state.get(otherblock, "pose_x"), state.get(otherblock, "pose_y")
        cls = PlayroomEnv
        table_x = (cls.table_x_lb+cls.table_x_ub)/2
        table_y = (cls.table_y_lb+cls.table_y_ub)/2
        rotation = np.arctan2(table_y-y, table_x-x) / np.pi
        return np.array([0, 0, PlayroomEnv.block_size, rotation],
                        dtype=np.float32)
    stack_nsrt = NSRT(
        "Stack", parameters, preconditions, add_effects,
        delete_effects, option, option_vars, stack_sampler)
    nsrts.add(stack_nsrt)

    # PutOnTable
    block = Variable("?block", block_type)
    robot = Variable("?robot", robot_type)
    parameters = [block, robot]
    option_vars = [robot]
    option = PutOnTable
    preconditions = {LiftedAtom(Holding, [block]),
                     LiftedAtom(NextToTable, [robot])}
    add_effects = {LiftedAtom(OnTable, [block]),
                   LiftedAtom(Clear, [block]),
                   LiftedAtom(GripperOpen, [robot])}
    delete_effects = {LiftedAtom(Holding, [block])}
    def putontable_sampler(state: State, rng: np.random.Generator,
                           objs: Sequence[Object]) -> Array:
        del state, objs  # unused
        x = rng.uniform()
        y = rng.uniform()
        # find rotation of robot that faces the table
        cls = PlayroomEnv
        table_x = (cls.table_x_lb+cls.table_x_ub)/2
        table_y = (cls.table_y_lb+cls.table_y_ub)/2
        rotation = np.arctan2(table_y-y, table_x-x) / np.pi
        return np.array([x, y, rotation], dtype=np.float32)
    putontable_nsrt = NSRT(
        "PutOnTable", parameters, preconditions, add_effects,
        delete_effects, option, option_vars, putontable_sampler)
    nsrts.add(putontable_nsrt)

    # MoveDoorToDoor
    robot = Variable("?robot", robot_type)
    fromdoor = Variable("?fromdoor", door_type)
    todoor = Variable("?todoor", door_type)
    parameters = [robot, fromdoor, todoor]
    option_vars = [robot]
    option = Move
    preconditions = {LiftedAtom(NextToDoor, [robot, fromdoor])}
    add_effects = {LiftedAtom(NextToDoor, [robot, todoor])}
    delete_effects = {LiftedAtom(NextToDoor, [robot, fromdoor])}
    def movedoortodoor_sampler(state: State, rng: np.random.Generator,
                           objs: Sequence[Object]) -> Array:
        assert len(objs) == 3
        _, _, todoor = objs
        assert todoor.is_instance(door_type)
        x, y = state.get(todoor, "pose_x"), state.get(todoor, "pose_y")
        rotation = rng.uniform(-1, 1)
        return np.array([x, y, rotation], dtype=np.float32)
    movedoortodoor_nsrt = NSRT(
        "MoveDoorToDoor", parameters, preconditions, add_effects,
        delete_effects, option, option_vars, movedoortodoor_sampler)
    nsrts.add(movedoortodoor_nsrt)

    # MoveTableToDoor
    robot = Variable("?robot", robot_type)
    door = Variable("?door", door_type)
    parameters = [robot, door]
    option_vars = [robot]
    option = Move
    preconditions = {LiftedAtom(NextToTable, [robot])}
    add_effects = {LiftedAtom(NextToDoor, [robot, door])}
    delete_effects = {LiftedAtom(NextToTable, [robot])}
    def movetabletodoor_sampler(state: State, rng: np.random.Generator,
                           objs: Sequence[Object]) -> Array:
        assert len(objs) == 2
        _, door = objs
        assert door.is_instance(door_type)
        x, y = state.get(door, "pose_x"), state.get(door, "pose_y")
        rotation = rng.uniform(-1, 1)
        return np.array([x, y, rotation], dtype=np.float32)
    movetabletodoor_nsrt = NSRT(
        "MoveTableToDoor", parameters, preconditions, add_effects,
        delete_effects, option, option_vars, movetabletodoor_sampler)
    nsrts.add(movetabletodoor_nsrt)

    # MoveDoorToTable
    robot = Variable("?robot", robot_type)
    door = Variable("?door", door_type)
    parameters = [robot, door]
    option_vars = [robot]
    option = Move
    preconditions = {LiftedAtom(NextToDoor, [robot, door])}
    add_effects = {LiftedAtom(NextToTable, [robot])}
    delete_effects = {LiftedAtom(NextToDoor, [robot, door])}
    def movetotable_sampler(state: State, rng: np.random.Generator,
                            objs: Sequence[Object]) -> Array:
        del state, objs  # unused
        cls = PlayroomEnv
        x = rng.uniform(cls.table_x_lb, cls.table_x_ub)
        y = rng.uniform(cls.table_y_lb, cls.table_y_ub)
        # find rotation of robot that faces the table
        table_x = (cls.table_x_lb+cls.table_x_ub)/2
        table_y = (cls.table_y_lb+cls.table_y_ub)/2
        rotation = np.arctan2(table_y-y, table_x-x) / np.pi
        return np.array([x, y, rotation], dtype=np.float32)
    movedoortotable_nsrt = NSRT(
        "MoveDoorToTable", parameters, preconditions, add_effects,
        delete_effects, option, option_vars, movetotable_sampler)
    nsrts.add(movedoortotable_nsrt)

    # MoveDoorToDial
    robot = Variable("?robot", robot_type)
    door = Variable("?door", door_type)
    dial = Variable("?dial", dial_type)
    parameters = [robot, door, dial]
    option_vars = [robot]
    option = Move
    preconditions = {LiftedAtom(NextToDoor, [robot, door])}
    add_effects = {LiftedAtom(NextToDial, [robot, dial])}
    delete_effects = {LiftedAtom(NextToDoor, [robot, door])}
    def movetodial_sampler(state: State, rng: np.random.Generator,
                           objs: Sequence[Object]) -> Array:
        assert len(objs) == 3
        _, _, dial = objs
        assert dial.is_instance(dial_type)
        cls = PlayroomEnv
        dial_x, dial_y = state.get(dial, "pose_x"), state.get(dial, "pose_y")
        x = rng.uniform(dial_x-cls.dial_r, dial_x+cls.dial_r)
        y = rng.uniform(dial_y-cls.dial_r, dial_y+cls.dial_r)
        # find rotation of robot that faces the dial
        rotation = np.arctan2(dial_y-y, dial_x-x) / np.pi
        return np.array([x, y, rotation], dtype=np.float32)
    movedoortodial_nsrt = NSRT(
        "MoveDoorToDial", parameters, preconditions, add_effects,
        delete_effects, option, option_vars, movetodial_sampler)
    nsrts.add(movedoortodial_nsrt)

    # MoveDialToDoor
    robot = Variable("?robot", robot_type)
    dial = Variable("?dial", dial_type)
    door = Variable("?door", door_type)
    parameters = [robot, dial, door]
    option_vars = [robot]
    option = Move
    preconditions = {LiftedAtom(NextToDial, [robot, dial])}
    add_effects = {LiftedAtom(NextToDoor, [robot, door])}
    delete_effects = {LiftedAtom(NextToDial, [robot, dial])}
    def movedialtodoor_sampler(state: State, rng: np.random.Generator,
                           objs: Sequence[Object]) -> Array:
        assert len(objs) == 3
        _, _, door = objs
        assert door.is_instance(door_type)
        x, y = state.get(door, "pose_x"), state.get(door, "pose_y")
        rotation = rng.uniform(-1, 1)
        return np.array([x, y, rotation], dtype=np.float32)
    movedialtodoor_nsrt = NSRT(
        "MoveDialToDoor", parameters, preconditions, add_effects,
        delete_effects, option, option_vars, movedialtodoor_sampler)
    nsrts.add(movedialtodoor_nsrt)

    # OpenDoor
    robot = Variable("?robot", robot_type)
    door = Variable("?door", door_type)
    parameters = [robot, door]
    option_vars = [door]
    option = OpenDoor
    preconditions = {LiftedAtom(NextToDoor, [robot, door]),
                     LiftedAtom(DoorClosed, [door]),
                     LiftedAtom(GripperOpen, [robot])}
    add_effects = {LiftedAtom(DoorOpen, [door])}
    delete_effects = {LiftedAtom(DoorClosed, [door])}
    def toggledoor_sampler(state: State, rng: np.random.Generator,
                           objs: Sequence[Object]) -> Array:
        del rng  # unused
        assert len(objs) == 2
        robot, door = objs
        assert robot.is_instance(robot_type)
        assert door.is_instance(door_type)
        x, y = state.get(robot, "pose_x"), state.get(robot, "pose_y")
        # find rotation of robot that faces the door
        door_x, door_y = state.get(door, "pose_x"), state.get(door, "pose_y")
        rotation = np.arctan2(door_y-y, door_x-x) / np.pi
        return np.array([0, 0, rotation], dtype=np.float32)
    opendoor_nsrt = NSRT(
        "OpenDoor", parameters, preconditions, add_effects,
        delete_effects, option, option_vars, toggledoor_sampler)
    nsrts.add(opendoor_nsrt)

    # CloseDoor
    robot = Variable("?robot", robot_type)
    door = Variable("?door", door_type)
    parameters = [robot, door]
    option_vars = [door]
    option = CloseDoor
    preconditions = {LiftedAtom(NextToDoor, [robot, door]),
                     LiftedAtom(DoorOpen, [door]),
                     LiftedAtom(GripperOpen, [robot])}
    add_effects = {LiftedAtom(DoorClosed, [door])}
    delete_effects = {LiftedAtom(DoorOpen, [door])}
    closedoor_nsrt = NSRT(
        "CloseDoor", parameters, preconditions, add_effects,
        delete_effects, option, option_vars, toggledoor_sampler)
    nsrts.add(closedoor_nsrt)

    # TurnOnDial
    robot = Variable("?robot", robot_type)
    dial = Variable("?dial", dial_type)
    parameters = [robot, dial]
    option_vars = [dial]
    option = TurnOnDial
    preconditions = {LiftedAtom(NextToDial, [robot, dial]),
                     LiftedAtom(LightOff, [dial]),
                     LiftedAtom(GripperOpen, [robot])}
    add_effects = {LiftedAtom(LightOn, [dial])}
    delete_effects = {LiftedAtom(LightOff, [dial])}
    def toggledial_sampler(state: State, rng: np.random.Generator,
                         objs: Sequence[Object]) -> Array:
        del rng  # unused
        assert len(objs) == 2
        robot, dial = objs
        assert robot.is_instance(robot_type)
        assert door.is_instance(door_type)
        x, y = state.get(robot, "pose_x"), state.get(robot, "pose_y")
        # find rotation of robot that faces the dial
        dial_x, dial_y = state.get(dial, "pose_x"), state.get(dial, "pose_y")
        rotation = np.arctan2(dial_y-y, dial_x-x) / np.pi
        return np.array([0, 0, 0, rotation], dtype=np.float32)
    turnondial_nsrt = NSRT(
        "TurnOnDial", parameters, preconditions, add_effects,
        delete_effects, option, option_vars, toggledial_sampler)
    nsrts.add(turnondial_nsrt)

    # TurnOffDial
    robot = Variable("?robot", robot_type)
    dial = Variable("?dial", dial_type)
    parameters = [robot, dial]
    option_vars = [dial]
    option = TurnOffDial
    preconditions = {LiftedAtom(NextToDial, [robot, dial]),
                     LiftedAtom(LightOn, [dial]),
                     LiftedAtom(GripperOpen, [robot])}
    add_effects = {LiftedAtom(LightOff, [dial])}
    delete_effects = {LiftedAtom(LightOn, [dial])}
    turnoffdial_nsrt = NSRT(
        "TurnOffDial", parameters, preconditions, add_effects,
        delete_effects, option, option_vars, toggledial_sampler)
    nsrts.add(turnoffdial_nsrt)
=======

def _get_repeated_nextto_gt_nsrts() -> Set[NSRT]:
    """Create ground truth NSRTs for RepeatedNextToEnv.
    """
    robot_type, dot_type = _get_types_by_names(CFG.env, ["robot", "dot"])

    NextTo, NextToNothing, Grasped = _get_predicates_by_names(
        CFG.env, ["NextTo", "NextToNothing", "Grasped"])

    Move, Grasp = _get_options_by_names(CFG.env, ["Move", "Grasp"])

    nsrts = set()

    # Move from next to nothing
    robot = Variable("?robot", robot_type)
    targetdot = Variable("?targetdot", dot_type)
    parameters = [robot, targetdot]
    option_vars = [robot, targetdot]
    option = Move
    preconditions = {LiftedAtom(NextToNothing, [robot])}
    add_effects = {LiftedAtom(NextTo, [robot, targetdot])}
    delete_effects = {LiftedAtom(NextToNothing, [robot])}
    move_nsrt1 = NSRT("MoveFromNextToNothing", parameters, preconditions,
                      add_effects, delete_effects, option, option_vars,
                      lambda s, rng, o: np.zeros(1, dtype=np.float32))
    nsrts.add(move_nsrt1)

    # Move from next to something
    robot = Variable("?robot", robot_type)
    targetdot = Variable("?targetdot", dot_type)
    curdot = Variable("?curdot", dot_type)
    parameters = [robot, targetdot, curdot]
    option_vars = [robot, targetdot]
    option = Move
    preconditions = {LiftedAtom(NextTo, [robot, curdot])}
    add_effects = {LiftedAtom(NextTo, [robot, targetdot])}
    delete_effects = {LiftedAtom(NextTo, [robot, curdot])}
    move_nsrt2 = NSRT("MoveFromNextToSomething", parameters, preconditions,
                      add_effects, delete_effects, option, option_vars,
                      lambda s, rng, o: np.zeros(1, dtype=np.float32))
    nsrts.add(move_nsrt2)

    # Grasp and end up next to nothing
    robot = Variable("?robot", robot_type)
    targetdot = Variable("?targetdot", dot_type)
    parameters = [robot, targetdot]
    option_vars = [robot, targetdot]
    option = Grasp
    preconditions = {LiftedAtom(NextTo, [robot, targetdot])}
    add_effects = {LiftedAtom(Grasped, [robot, targetdot]),
                   LiftedAtom(NextToNothing, [robot])}
    delete_effects = {LiftedAtom(NextTo, [robot, targetdot])}
    grasp_nsrt1 = NSRT("GraspEndUpNextToNothing", parameters, preconditions,
                       add_effects, delete_effects, option, option_vars,
                       lambda s, rng, o: np.zeros(0, dtype=np.float32))
    nsrts.add(grasp_nsrt1)
>>>>>>> 3c7a00c3

    return nsrts<|MERGE_RESOLUTION|>--- conflicted
+++ resolved
@@ -44,13 +44,10 @@
         nsrts = _get_blocks_gt_nsrts()
     elif CFG.env == "painting":
         nsrts = _get_painting_gt_nsrts()
-<<<<<<< HEAD
     elif CFG.env == "playroom":
         nsrts = _get_playroom_gt_nsrts()
-=======
     elif CFG.env == "repeated_nextto":
         nsrts = _get_repeated_nextto_gt_nsrts()
->>>>>>> 3c7a00c3
     else:
         raise NotImplementedError("Ground truth NSRTs not implemented")
     # Filter out excluded predicates/options
@@ -559,7 +556,6 @@
 
     return nsrts
 
-<<<<<<< HEAD
 def _get_playroom_gt_nsrts() -> Set[NSRT]:
     """Create ground truth NSRTs for Playroom Env.
     """
@@ -914,7 +910,6 @@
         "TurnOffDial", parameters, preconditions, add_effects,
         delete_effects, option, option_vars, toggledial_sampler)
     nsrts.add(turnoffdial_nsrt)
-=======
 
 def _get_repeated_nextto_gt_nsrts() -> Set[NSRT]:
     """Create ground truth NSRTs for RepeatedNextToEnv.
@@ -971,6 +966,5 @@
                        add_effects, delete_effects, option, option_vars,
                        lambda s, rng, o: np.zeros(0, dtype=np.float32))
     nsrts.add(grasp_nsrt1)
->>>>>>> 3c7a00c3
 
     return nsrts