--- conflicted
+++ resolved
@@ -652,7 +652,6 @@
             init_atoms = atoms_sequence[0]
             objects = set(traj.states[0])
             goal = traj.goal
-<<<<<<< HEAD
             ground_ops = {op for strips_op in strips_ops for op
                           in utils.all_ground_operators(strips_op, objects)}
             heuristic_fn = self._generate_heuristic(
@@ -670,26 +669,6 @@
                             ground_ops: Set[_GroundSTRIPSOperator],
                             predicates: Collection[Predicate]
                             ) -> Callable[[Set[GroundAtom]], float]:
-=======
-            ground_ops = {
-                op
-                for strips_op in strips_ops
-                for op in utils.all_ground_operators(strips_op, objects)
-            }
-            heuristic_fn = self._generate_heuristic(init_atoms, objects, goal,
-                                                    strips_ops, option_specs,
-                                                    ground_ops)
-            score += self._evaluate_atom_trajectory(atoms_sequence,
-                                                    heuristic_fn, ground_ops)
-        return CFG.grammar_search_heuristic_based_weight * score
-
-    def _generate_heuristic(
-        self, init_atoms: Set[GroundAtom], objects: Set[Object],
-        goal: Set[GroundAtom], strips_ops: Sequence[STRIPSOperator],
-        option_specs: Sequence[OptionSpec],
-        ground_ops: Set[_GroundSTRIPSOperator]
-    ) -> Callable[[Set[GroundAtom]], float]:
->>>>>>> e08822c4
         raise NotImplementedError("Override me!")
 
     def _evaluate_atom_trajectory(
@@ -772,7 +751,6 @@
     heuristic_name: str
     lookahead_depth: int = field(default=0)
 
-<<<<<<< HEAD
     def _generate_heuristic(self, init_atoms: Set[GroundAtom],
                             objects: Set[Object],
                             goal: Set[GroundAtom],
@@ -787,16 +765,6 @@
         h_fn = utils.create_task_planning_heuristic(self.heuristic_name,
             init_atoms, goal, reachable_ops,
             set(predicates) | self._initial_predicates, objects)
-=======
-    def _generate_heuristic(
-        self, init_atoms: Set[GroundAtom], objects: Set[Object],
-        goal: Set[GroundAtom], strips_ops: Sequence[STRIPSOperator],
-        option_specs: Sequence[OptionSpec],
-        ground_ops: Set[_GroundSTRIPSOperator]
-    ) -> Callable[[Set[GroundAtom]], float]:
-        h_fn = utils.create_heuristic(self.heuristic_name, init_atoms, goal,
-                                      ground_ops)
->>>>>>> e08822c4
         del init_atoms  # unused after this
         cache: Dict[Tuple[FrozenSet[GroundAtom], int], float] = {}
         assert self.lookahead_depth >= 0
@@ -826,7 +794,6 @@
 
 @dataclass(frozen=True, eq=False, repr=False)
 class _ExactHeuristicBasedScoreFunction(_HeuristicBasedScoreFunction):  # pylint:disable=abstract-method
-<<<<<<< HEAD
     """Implement _generate_heuristic() with task planning.
     """
     def _generate_heuristic(self, init_atoms: Set[GroundAtom],
@@ -838,17 +805,6 @@
                             predicates: Collection[Predicate],
                             ) -> Callable[[Set[GroundAtom]], float]:
         del init_atoms, predicates  # unused
-=======
-    """Implement _generate_heuristic() with task planning."""
-
-    def _generate_heuristic(
-        self, init_atoms: Set[GroundAtom], objects: Set[Object],
-        goal: Set[GroundAtom], strips_ops: Sequence[STRIPSOperator],
-        option_specs: Sequence[OptionSpec],
-        ground_ops: Set[_GroundSTRIPSOperator]
-    ) -> Callable[[Set[GroundAtom]], float]:
-        del init_atoms  # unused
->>>>>>> e08822c4
         cache: Dict[FrozenSet[GroundAtom], float] = {}
 
         def _task_planning_h(atoms: Set[GroundAtom]) -> float:
