"""Test cases for utils."""

import os
import time
from typing import Iterator, Tuple
import pytest
import numpy as np
from gym.spaces import Box
from predicators.src.structs import State, Type, ParameterizedOption, \
    Predicate, NSRT, Action, GroundAtom, DummyOption, STRIPSOperator, \
    LowLevelTrajectory
from predicators.src.approaches.oracle_approach import get_gt_nsrts
from predicators.src.envs import CoverEnv
from predicators.src.settings import CFG
from predicators.src import utils
from predicators.src.utils import _TaskPlanningHeuristic, \
    _PyperplanHeuristicWrapper


def test_aabb_volume():
    """Tests for get_aabb_volume."""
    lo = np.array([1.0, 1.5, -1.0])
    hi = np.array([2.0, 2.5, 0.0])
    # Test zero volume calculation
    assert utils.get_aabb_volume(lo, lo) == 0.0
    # Test ordinary calculation
    assert utils.get_aabb_volume(lo, hi) == 1.0
    with pytest.raises(AssertionError):
        # Test assertion error when lower bound is
        # greater than upper bound
        lo1 = np.array([10.0, 12.5, 10.0])
        hi1 = np.array([-10.0, -12.5, -10.0])
        assert utils.get_aabb_volume(lo1, hi1)


def test_aabb_closest_point():
    """Tests for get_closest_point_on_aabb."""
    # Test ordinary usage
    xyz = [1.5, 3.0, -2.5]
    lo = np.array([1.0, 1.5, -1.0])
    hi = np.array([2.0, 2.5, 0.0])
    assert utils.get_closest_point_on_aabb(xyz, lo, hi) == [1.5, 2.5, -1.0]
    with pytest.raises(AssertionError):
        # Test error where lower bound is greater than upper bound.
        lo1 = np.array([10.0, 12.5, 10.0])
        hi1 = np.array([-10.0, -12.5, -10.0])
        utils.get_closest_point_on_aabb(xyz, lo1, hi1)


def test_intersects():
    """Tests for intersects()."""
    p1, p2 = (2, 5), (7, 6)
    p3, p4 = (2.5, 7.1), (7.4, 5.3)
    assert utils.intersects(p1, p2, p3, p4)

    p1, p2 = (1, 3), (5, 3)
    p3, p4 = (3, 7), (3, 2)
    assert utils.intersects(p1, p2, p3, p4)

    p1, p2 = (2, 5), (7, 6)
    p3, p4 = (2, 6), (7, 7)
    assert not utils.intersects(p1, p2, p3, p4)

    p1, p2 = (1, 1), (3, 3)
    p3, p4 = (2, 2), (4, 4)
    assert not utils.intersects(p1, p2, p3, p4)

    p1, p2 = (1, 1), (3, 3)
    p3, p4 = (1, 1), (6.7, 7.4)
    assert not utils.intersects(p1, p2, p3, p4)


def test_overlap():
    """Tests for overlap()."""
    l1, r1 = (1, 7), (3, 1)
    l2, r2 = (2, 10), (7, 3)
    assert utils.overlap(l1, r1, l2, r2)

    l1, r1 = (1, 7), (3, 1)
    l2, r2 = (1, 8), (6, 1)
    assert utils.overlap(l1, r1, l2, r2)

    l1, r1 = (1, 7), (5, 1)
    l2, r2 = (2, 4), (4, 2)
    assert utils.overlap(l1, r1, l2, r2)

    l1, r1 = (1, 4), (5, 1)
    l2, r2 = (2, 5), (4, 3)
    assert utils.overlap(l1, r1, l2, r2)

    l1, r1 = (1, 7), (3, 1)
    l2, r2 = (3, 5), (5, 3)
    assert not utils.overlap(l1, r1, l2, r2)

    l1, r1 = (1, 4), (3, 1)
    l2, r2 = (5, 8), (7, 6)
    assert not utils.overlap(l1, r1, l2, r2)

    l1, r1 = (1, 4), (6, 1)
    l2, r2 = (2, 7), (5, 5)
    assert not utils.overlap(l1, r1, l2, r2)


def test_option_to_trajectory():
    """Tests for option_to_trajectory()."""
    cup_type = Type("cup_type", ["feat1"])
    plate_type = Type("plate_type", ["feat1", "feat2"])
    cup = cup_type("cup")
    plate = plate_type("plate")
    state = State({cup: [0.5], plate: [1.0, 1.2]})

    def _simulator(s, a):
        ns = s.copy()
        assert a.arr.shape == (1, )
        ns[cup][0] += a.arr.item()
        return ns

    params_space = Box(0, 1, (1, ))

    def _policy(_1, _2, _3, p):
        return Action(p)

    def _initiable(_1, _2, _3, p):
        return p > 0.25

    def _terminal(s, _1, _2, _3):
        return s[cup][0] > 9.9

    parameterized_option = ParameterizedOption("Move", [], params_space,
                                               _policy, _initiable, _terminal)
    params = [0.1]
    option = parameterized_option.ground([], params)
    with pytest.raises(AssertionError):
        # option is not initiable from start state
        utils.option_to_trajectory(state, _simulator, option, max_num_steps=5)
    params = [0.5]
    option = parameterized_option.ground([], params)
    traj = utils.option_to_trajectory(state,
                                      _simulator,
                                      option,
                                      max_num_steps=100)
    assert len(traj.actions) == len(traj.states) - 1 == 19
    traj = utils.option_to_trajectory(state,
                                      _simulator,
                                      option,
                                      max_num_steps=10)
    assert len(traj.actions) == len(traj.states) - 1 == 10

    # Test that option terminates early if it's stuck.
    def _simulator(s, a):
        del a  # unused
        return s.copy()

    traj = utils.option_to_trajectory(state,
                                      _simulator,
                                      option,
                                      max_num_steps=100)
    assert len(traj.actions) == len(traj.states) - 1 == 1


def test_option_plan_to_policy():
    """Tests for option_plan_to_policy()."""
    cup_type = Type("cup_type", ["feat1"])
    plate_type = Type("plate_type", ["feat1", "feat2"])
    cup = cup_type("cup")
    plate = plate_type("plate")
    state = State({cup: [0.5], plate: [1.0, 1.2]})

    def _simulator(s, a):
        ns = s.copy()
        assert a.arr.shape == (1, )
        ns[cup][0] += a.arr.item()
        return ns

    params_space = Box(0, 1, (1, ))

    def _policy(_1, _2, _3, p):
        return Action(p)

    def _initiable(_1, _2, _3, p):
        return p > 0.25

    def _terminal(s, _1, _2, _3):
        return s[cup][0] > 9.9

    parameterized_option = ParameterizedOption("Move", [], params_space,
                                               _policy, _initiable, _terminal)
    params = [0.1]
    option = parameterized_option.ground([], params)
    plan = [option]
    policy = utils.option_plan_to_policy(plan)
    with pytest.raises(AssertionError):
        # option is not initiable from start state
        policy(state)
    params = [0.5]
    option = parameterized_option.ground([], params)
    plan = [option]
    policy = utils.option_plan_to_policy(plan)
    traj = utils.option_to_trajectory(state,
                                      _simulator,
                                      option,
                                      max_num_steps=100)
    assert len(traj.actions) == len(traj.states) - 1 == 19
    for t in range(19):
        assert not option.terminal(state)
        assert state.allclose(traj.states[t])
        action = policy(state)
        assert np.allclose(action.arr, traj.actions[t].arr)
        state = _simulator(state, action)
    assert option.terminal(state)
    with pytest.raises(utils.OptionPlanExhausted):
        # Ran out of options
        policy(state)


def test_strip_predicate():
    """Test for strip_predicate()."""
    cup_type = Type("cup_type", ["feat1"])
    plate_type = Type("plate_type", ["feat1", "feat2"])

    def _classifier1(state, objects):
        cup, plate = objects
        return state[cup][0] + state[plate][0] < 2

    pred = Predicate("On", [cup_type, plate_type], _classifier1)
    cup = cup_type("cup")
    plate1 = plate_type("plate1")
    plate2 = plate_type("plate2")
    state = State({cup: [0.5], plate1: [1.0, 1.2], plate2: [-9.0, 1.0]})
    pred_stripped = utils.strip_predicate(pred)
    assert pred.name == pred_stripped.name
    assert pred.types == pred_stripped.types
    assert pred.holds(state, (cup, plate1))
    assert pred.holds(state, (cup, plate2))
    assert not pred_stripped.holds(state, (cup, plate1))
    assert not pred_stripped.holds(state, (cup, plate2))


def test_abstract():
    """Tests for abstract() and wrap_atom_predicates()."""
    cup_type = Type("cup_type", ["feat1"])
    plate_type = Type("plate_type", ["feat1", "feat2"])

    def _classifier1(state, objects):
        cup, plate = objects
        return state[cup][0] + state[plate][0] < 2

    pred1 = Predicate("On", [cup_type, plate_type], _classifier1)

    def _classifier2(state, objects):
        cup, _, plate = objects
        return state[cup][0] + state[plate][0] < -1

    pred2 = Predicate("Is", [cup_type, plate_type, plate_type], _classifier2)
    cup = cup_type("cup")
    plate1 = plate_type("plate1")
    plate2 = plate_type("plate2")
    state = State({cup: [0.5], plate1: [1.0, 1.2], plate2: [-9.0, 1.0]})
    atoms = utils.abstract(state, {pred1, pred2})
    wrapped = utils.wrap_atom_predicates(atoms, "TEST-PREFIX-G-")
    assert len(wrapped) == len(atoms)
    for atom in wrapped:
        assert atom.predicate.name.startswith("TEST-PREFIX-G-")
    lifted_atoms = {pred1([cup_type("?cup"), plate_type("?plate")])}
    wrapped = utils.wrap_atom_predicates(lifted_atoms, "TEST-PREFIX-L-")
    assert len(wrapped) == len(lifted_atoms)
    for atom in wrapped:
        assert atom.predicate.name.startswith("TEST-PREFIX-L-")
    assert len(atoms) == 4
    assert atoms == {
        pred1([cup, plate1]),
        pred1([cup, plate2]),
        pred2([cup, plate1, plate2]),
        pred2([cup, plate2, plate2])
    }


def test_powerset():
    """Tests for powerset()."""
    lst = [3, 1, 2]
    pwr = list(utils.powerset(lst, exclude_empty=False))
    assert len(pwr) == len(set(pwr)) == 8
    assert tuple(lst) in pwr
    assert tuple() in pwr
    pwr = list(utils.powerset(lst, exclude_empty=True))
    assert len(pwr) == len(set(pwr)) == 7
    assert tuple(lst) in pwr
    assert tuple() not in pwr
    for s in utils.powerset(lst, exclude_empty=False):
        assert set(s).issubset(set(lst))
    assert not list(utils.powerset([], exclude_empty=True))
    assert list(utils.powerset([], exclude_empty=False)) == [tuple()]


def test_unify_lifted_to_ground():
    """Tests for unify() when lifted atoms are the first argument and ground
    atoms are the second argument."""
    cup_type = Type("cup_type", ["feat1"])
    cup0 = cup_type("cup0")
    cup1 = cup_type("cup1")
    cup2 = cup_type("cup2")
    var0 = cup_type("?var0")
    var1 = cup_type("?var1")
    var2 = cup_type("?var2")
    pred0 = Predicate("Pred0", [cup_type], lambda s, o: True)
    pred1 = Predicate("Pred1", [cup_type, cup_type], lambda s, o: True)
    pred2 = Predicate("Pred2", [cup_type], lambda s, o: True)

    kb0 = frozenset({pred0([cup0])})
    q0 = frozenset({pred0([var0])})
    found, assignment = utils.unify(kb0, q0)
    assert found
    assert assignment == {cup0: var0}

    q1 = frozenset({pred0([var0]), pred0([var1])})
    found, assignment = utils.unify(kb0, q1)
    assert not found
    assert assignment == {}

    kb1 = frozenset({pred0([cup0]), pred0([cup1])})
    found, assignment = utils.unify(kb1, q0)
    assert not found  # different number of predicates/objects
    assert assignment == {}

    kb2 = frozenset({pred0([cup0]), pred2([cup2])})
    q2 = frozenset({pred0([var0]), pred2([var2])})
    found, assignment = utils.unify(kb2, q2)
    assert found
    assert assignment == {cup0: var0, cup2: var2}

    kb3 = frozenset({pred0([cup0])})
    q3 = frozenset({pred0([var0]), pred2([var2])})
    found, assignment = utils.unify(kb3, q3)
    assert not found
    assert assignment == {}

    kb4 = frozenset({pred1([cup0, cup1]), pred1([cup1, cup2])})
    q4 = frozenset({pred1([var0, var1])})
    found, assignment = utils.unify(kb4, q4)
    assert not found  # different number of predicates
    assert assignment == {}

    kb5 = frozenset({pred0([cup2]), pred1([cup0, cup1]), pred1([cup1, cup2])})
    q5 = frozenset({pred1([var0, var1]), pred0([var1]), pred0([var0])})
    found, assignment = utils.unify(kb5, q5)
    assert not found
    assert assignment == {}

    kb6 = frozenset({
        pred0([cup0]),
        pred2([cup1]),
        pred1([cup0, cup2]),
        pred1([cup2, cup1])
    })
    q6 = frozenset({pred0([var0]), pred2([var1]), pred1([var0, var1])})
    found, assignment = utils.unify(kb6, q6)
    assert not found
    assert assignment == {}

    kb7 = frozenset({pred0([cup0]), pred2([cup1])})
    q7 = frozenset({pred0([var0]), pred2([var0])})
    found, assignment = utils.unify(kb7, q7)
    assert not found  # different number of objects
    assert assignment == {}

    kb8 = frozenset({pred0([cup0]), pred2([cup0])})
    q8 = frozenset({pred0([var0]), pred2([var0])})
    found, assignment = utils.unify(kb8, q8)
    assert found
    assert assignment == {cup0: var0}

    kb9 = frozenset({pred1([cup0, cup1]), pred1([cup1, cup2]), pred2([cup0])})
    q9 = frozenset({pred1([var0, var1]), pred1([var2, var0]), pred2([var0])})
    found, assignment = utils.unify(kb9, q9)
    assert not found
    assert assignment == {}


def test_unify_other_liftedground_combinations():
    """Tests for unify() with other combinations of ground/lifted atoms."""
    cup_type = Type("cup_type", ["feat1"])
    cup0 = cup_type("cup0")
    cup2 = cup_type("cup2")
    var0 = cup_type("?var0")
    var1 = cup_type("?var1")
    pred0 = Predicate("Pred0", [cup_type], lambda s, o: True)

    kb0 = frozenset({pred0([var0])})
    q0 = frozenset({pred0([cup0])})
    found, assignment = utils.unify(kb0, q0)
    assert found
    assert assignment == {var0: cup0}

    kb1 = frozenset({pred0([var0])})
    q1 = frozenset({pred0([var1])})
    found, assignment = utils.unify(kb1, q1)
    assert found
    assert assignment == {var0: var1}

    kb2 = frozenset({pred0([cup0])})
    q2 = frozenset({pred0([cup2])})
    found, assignment = utils.unify(kb2, q2)
    assert found
    assert assignment == {cup0: cup2}


def test_unify_preconds_effects_options():
    """Tests for unify_preconds_effects_options()."""
    # The following test checks edge cases of unification with respect to
    # the split between effects and option variables.
    # The case is basically this:
    # Add set 1: P(a, b)
    # Option 1: A(b, c)
    # Add set 2: P(w, x)
    # Option 2: A(y, z)
    cup_type = Type("cup_type", ["feat1"])
    cup0 = cup_type("cup0")
    cup1 = cup_type("cup1")
    cup2 = cup_type("cup2")
    w = cup_type("?w")
    x = cup_type("?x")
    y = cup_type("?y")
    z = cup_type("?z")
    pred0 = Predicate("Pred0", [cup_type, cup_type], lambda s, o: False)
    param_option0 = ParameterizedOption("dummy0", [cup_type],
                                        Box(0.1, 1, (1, )),
                                        lambda s, m, o, p: Action(p),
                                        lambda s, m, o, p: False,
                                        lambda s, m, o, p: False)
    # Option0(cup0, cup1)
    ground_option_args = (cup0, cup1)
    # Pred0(cup1, cup2) true
    ground_add_effects = frozenset({pred0([cup1, cup2])})
    ground_delete_effects = frozenset()
    # Option0(w, x)
    lifted_option_args = (w, x)
    # Pred0(y, z) True
    lifted_add_effects = frozenset({pred0([y, z])})
    lifted_delete_effects = frozenset()
    suc, sub = utils.unify_preconds_effects_options(
        frozenset(), frozenset(), ground_add_effects, lifted_add_effects,
        ground_delete_effects, lifted_delete_effects, param_option0,
        param_option0, ground_option_args, lifted_option_args)
    assert not suc
    assert not sub
    # The following test is for an edge case where everything is identical
    # except for the name of the parameterized option. We do not want to
    # unify in this case.
    # First, a unify that should succeed.
    suc, sub = utils.unify_preconds_effects_options(frozenset(), frozenset(),
                                                    frozenset(), frozenset(),
                                                    frozenset(), frozenset(),
                                                    param_option0,
                                                    param_option0,
                                                    (cup0, cup1), (cup0, cup1))
    assert suc
    assert sub == {cup0: cup0, cup1: cup1}
    # Now, a unify that should fail because of different parameterized options.
    param_option1 = ParameterizedOption("dummy1", [cup_type],
                                        Box(0.1, 1, (1, )),
                                        lambda s, m, o, p: Action(p),
                                        lambda s, m, o, p: False,
                                        lambda s, m, o, p: False)
    suc, sub = utils.unify_preconds_effects_options(frozenset(), frozenset(),
                                                    frozenset(), frozenset(),
                                                    frozenset(), frozenset(),
                                                    param_option0,
                                                    param_option1,
                                                    (cup0, cup1), (cup0, cup1))
    assert not suc
    assert not sub


def test_get_random_object_combination():
    """Tests for get_random_object_combination()."""
    cup_type = Type("cup_type", ["feat1"])
    plate_type = Type("plate_type", ["feat2"])
    cup0 = cup_type("cup0")
    cup1 = cup_type("cup1")
    cup2 = cup_type("cup2")
    plate0 = plate_type("plate0")
    plate1 = plate_type("plate1")
    plate2 = plate_type("plate2")
    rng = np.random.default_rng(123)
    objs = utils.get_random_object_combination({cup0, cup1, cup2},
                                               [cup_type, cup_type], rng)
    assert all(obj.type == cup_type for obj in objs)
    objs = utils.get_random_object_combination(
        {cup0, cup1, cup2, plate0, plate1, plate2}, [cup_type, plate_type],
        rng)
    assert [obj.type for obj in objs] == [cup_type, plate_type]
    objs = utils.get_random_object_combination({cup0},
                                               [cup_type, cup_type, cup_type],
                                               rng)
    assert len(objs) == 3
    assert len(set(objs)) == 1
    with pytest.raises(ValueError):
        objs = utils.get_random_object_combination({cup0}, [plate_type], rng)


def test_get_all_groundings():
    """Tests for get_all_groundings()."""
    cup_type = Type("cup_type", ["feat1"])
    plate_type = Type("plate_type", ["feat2"])
    cup0 = cup_type("cup0")
    cup1 = cup_type("cup1")
    cup2 = cup_type("cup2")
    cup_var = cup_type("?cup")
    plate0 = plate_type("plate0")
    plate1 = plate_type("plate1")
    plate2 = plate_type("plate2")
    plate3 = plate_type("plate3")
    plate_var1 = plate_type("?plate1")
    plate_var2 = plate_type("?plate2")
    plate_var3 = plate_type("?plate3")
    pred1 = Predicate("Pred1", [cup_type, plate_type], lambda s, o: True)
    pred2 = Predicate("Pred2", [cup_type, plate_type, plate_type],
                      lambda s, o: True)
    lifted_atoms = frozenset({
        pred1([cup_var, plate_var1]),
        pred2([cup_var, plate_var1, plate_var2])
    })
    objs = frozenset({cup0, cup1, cup2, plate0, plate1, plate2, plate3})
    start_time = time.time()
    for _ in range(10000):
        all_groundings = list(utils.get_all_groundings(lifted_atoms, objs))
    assert time.time() - start_time < 1, "Should be fast due to caching"
    # For pred1, there are 12 groundings (3 cups * 4 plates).
    # Pred2 adds on 4 options for plate_var2, bringing the total to 48.
    assert len(all_groundings) == 48
    for grounding, sub in all_groundings:
        assert len(grounding) == len(lifted_atoms)
        assert len(sub) == 3  # three variables
    lifted_atoms = frozenset({
        pred1([cup_var, plate_var1]),
        pred2([cup_var, plate_var2, plate_var3])
    })
    objs = frozenset({cup0, cup1, cup2, plate0, plate1, plate2, plate3})
    start_time = time.time()
    for _ in range(10000):
        all_groundings = list(utils.get_all_groundings(lifted_atoms, objs))
    assert time.time() - start_time < 1, "Should be fast due to caching"
    # For pred1, there are 12 groundings (3 cups * 4 plates).
    # Pred2 adds on 4*4 options, bringing the total to 12*16.
    assert len(all_groundings) == 12 * 16
    for grounding, sub in all_groundings:
        assert len(grounding) == len(lifted_atoms)
        assert len(sub) == 4  # four variables


def test_find_substitution():
    """Tests for find_substitution()."""
    cup_type = Type("cup_type", ["feat1"])
    cup0 = cup_type("cup0")
    cup1 = cup_type("cup1")
    cup2 = cup_type("cup2")
    var0 = cup_type("?var0")
    var1 = cup_type("?var1")
    var2 = cup_type("?var2")
    pred0 = Predicate("Pred0", [cup_type], lambda s, o: True)
    pred1 = Predicate("Pred1", [cup_type, cup_type], lambda s, o: True)
    pred2 = Predicate("Pred2", [cup_type], lambda s, o: True)

    kb0 = [pred0([cup0])]
    q0 = [pred0([var0])]
    found, assignment = utils.find_substitution(kb0, q0)
    assert found
    assert assignment == {var0: cup0}

    q1 = [pred0([var0]), pred0([var1])]
    found, assignment = utils.find_substitution(kb0, q1)
    assert not found
    assert assignment == {}

    q1 = [pred0([var0]), pred0([var1])]
    found, assignment = utils.find_substitution(kb0, q1, allow_redundant=True)
    assert found
    assert assignment == {var0: cup0, var1: cup0}

    kb1 = [pred0([cup0]), pred0([cup1])]
    found, assignment = utils.find_substitution(kb1, q0)
    assert found
    assert assignment == {var0: cup0}

    kb2 = [pred0([cup0]), pred2([cup2])]
    q2 = [pred0([var0]), pred2([var2])]
    found, assignment = utils.find_substitution(kb2, q2)
    assert found
    assert assignment == {var0: cup0, var2: cup2}

    kb3 = [pred0([cup0])]
    q3 = [pred0([var0]), pred2([var2])]
    found, assignment = utils.find_substitution(kb3, q3)
    assert not found
    assert assignment == {}

    kb4 = [pred1([cup0, cup1]), pred1([cup1, cup2])]
    q4 = [pred1([var0, var1])]
    found, assignment = utils.find_substitution(kb4, q4)
    assert found
    assert assignment == {var0: cup0, var1: cup1}

    kb5 = [pred0([cup2]), pred1([cup0, cup1]), pred1([cup1, cup2])]
    q5 = [pred1([var0, var1]), pred0([var1]), pred0([var0])]
    found, assignment = utils.find_substitution(kb5, q5)
    assert not found
    assert assignment == {}

    kb6 = [
        pred0([cup0]),
        pred2([cup1]),
        pred1([cup0, cup2]),
        pred1([cup2, cup1])
    ]
    q6 = [pred0([var0]), pred2([var1]), pred1([var0, var1])]
    found, assignment = utils.find_substitution(kb6, q6)
    assert not found
    assert assignment == {}

    kb7 = [pred1([cup0, cup0])]
    q7 = [pred1([var0, var0])]
    found, assignment = utils.find_substitution(kb7, q7)
    assert found
    assert assignment == {var0: cup0}

    kb8 = [pred1([cup0, cup0])]
    q8 = [pred1([var0, var1])]
    found, assignment = utils.find_substitution(kb8, q8)
    assert not found
    assert assignment == {}

    found, assignment = utils.find_substitution(kb8, q8, allow_redundant=True)
    assert found
    assert assignment == {var0: cup0, var1: cup0}

    kb9 = [pred1([cup0, cup1])]
    q9 = [pred1([var0, var0])]
    found, assignment = utils.find_substitution(kb9, q9)
    assert not found
    assert assignment == {}

    found, assignment = utils.find_substitution(kb9, q9, allow_redundant=True)
    assert not found
    assert assignment == {}

    kb10 = [pred1([cup0, cup1]), pred1([cup1, cup0])]
    q10 = [pred1([var0, var1]), pred1([var0, var2])]
    found, assignment = utils.find_substitution(kb10, q10)
    assert not found
    assert assignment == {}

    kb11 = [pred1([cup0, cup1]), pred1([cup1, cup0])]
    q11 = [pred1([var0, var1]), pred1([var1, var0])]
    found, assignment = utils.find_substitution(kb11, q11)
    assert found
    assert assignment == {var0: cup0, var1: cup1}

    plate_type = Type("plate_type", ["feat1"])
    plate0 = plate_type("plate0")
    var3 = plate_type("?var3")
    pred4 = Predicate("Pred4", [plate_type], lambda s, o: True)
    pred5 = Predicate("Pred5", [plate_type, cup_type], lambda s, o: True)

    kb12 = [pred4([plate0])]
    q12 = [pred0([var0])]
    found, assignment = utils.find_substitution(kb12, q12)
    assert not found
    assert assignment == {}

    kb13 = [pred4([plate0]), pred5([plate0, cup0])]
    q13 = [pred4([var3]), pred5([var3, var0])]
    found, assignment = utils.find_substitution(kb13, q13)
    assert found
    assert assignment == {var3: plate0, var0: cup0}


def test_nsrt_methods():
    """Tests for all_ground_nsrts(), extract_preds_and_types()."""
    cup_type = Type("cup_type", ["feat1"])
    plate_type = Type("plate_type", ["feat1"])
    on = Predicate("On", [cup_type, plate_type], lambda s, o: True)
    not_on = Predicate("NotOn", [cup_type, plate_type], lambda s, o: True)
    cup_var = cup_type("?cup")
    plate1_var = plate_type("?plate1")
    plate2_var = plate_type("?plate1")
    parameters = [cup_var, plate1_var, plate2_var]
    preconditions = {not_on([cup_var, plate1_var])}
    add_effects = {on([cup_var, plate1_var])}
    delete_effects = {not_on([cup_var, plate1_var])}
    params_space = Box(-10, 10, (2, ))
    parameterized_option = ParameterizedOption("Pick", [cup_type],
                                               params_space,
                                               lambda s, m, o, p: 2 * p,
                                               lambda s, m, o, p: True,
                                               lambda s, m, o, p: True)
    nsrt = NSRT("PickNSRT",
                parameters,
                preconditions,
                add_effects,
                delete_effects,
                set(),
                parameterized_option, [parameters[0]],
                _sampler=None)
    cup1 = cup_type("cup1")
    cup2 = cup_type("cup2")
    plate1 = plate_type("plate1")
    plate2 = plate_type("plate2")
    objects = {cup1, cup2, plate1, plate2}
    ground_nsrts = sorted(utils.all_ground_nsrts(nsrt, objects))
    assert len(ground_nsrts) == 8
    all_obj = [nsrt.objects for nsrt in ground_nsrts]
    assert [cup1, plate1, plate1] in all_obj
    assert [cup1, plate2, plate1] in all_obj
    assert [cup2, plate1, plate1] in all_obj
    assert [cup2, plate2, plate1] in all_obj
    assert [cup1, plate1, plate2] in all_obj
    assert [cup1, plate2, plate2] in all_obj
    assert [cup2, plate1, plate2] in all_obj
    assert [cup2, plate2, plate2] in all_obj
    preds, types = utils.extract_preds_and_types({nsrt})
    assert preds == {"NotOn": not_on, "On": on}
    assert types == {"plate_type": plate_type, "cup_type": cup_type}


def test_all_ground_operators():
    """Tests for all_ground_operators()."""
    cup_type = Type("cup_type", ["feat1"])
    plate_type = Type("plate_type", ["feat1"])
    on = Predicate("On", [cup_type, plate_type], lambda s, o: True)
    not_on = Predicate("NotOn", [cup_type, plate_type], lambda s, o: True)
    cup_var = cup_type("?cup")
    plate1_var = plate_type("?plate1")
    plate2_var = plate_type("?plate2")
    parameters = [cup_var, plate1_var, plate2_var]
    preconditions = {not_on([cup_var, plate1_var])}
    add_effects = {on([cup_var, plate1_var])}
    delete_effects = {not_on([cup_var, plate1_var])}
    op = STRIPSOperator("Pick", parameters, preconditions, add_effects,
                        delete_effects, set())
    cup1 = cup_type("cup1")
    cup2 = cup_type("cup2")
    plate1 = plate_type("plate1")
    plate2 = plate_type("plate2")
    objects = {cup1, cup2, plate1, plate2}
    ground_ops = sorted(utils.all_ground_operators(op, objects))
    assert len(ground_ops) == 8
    all_obj = [op.objects for op in ground_ops]
    assert [cup1, plate1, plate1] in all_obj
    assert [cup1, plate2, plate1] in all_obj
    assert [cup2, plate1, plate1] in all_obj
    assert [cup2, plate2, plate1] in all_obj
    assert [cup1, plate1, plate2] in all_obj
    assert [cup1, plate2, plate2] in all_obj
    assert [cup2, plate1, plate2] in all_obj
    assert [cup2, plate2, plate2] in all_obj
    preds, types = utils.extract_preds_and_types({op})
    assert preds == {"NotOn": not_on, "On": on}
    assert types == {"plate_type": plate_type, "cup_type": cup_type}


def test_all_ground_operators_given_partial():
    """Tests for all_ground_operators_given_partial()."""
    cup_type = Type("cup_type", ["feat1"])
    plate_type = Type("plate_type", ["feat1"])
    on = Predicate("On", [cup_type, plate_type], lambda s, o: True)
    not_on = Predicate("NotOn", [cup_type, plate_type], lambda s, o: True)
    cup_var = cup_type("?cup")
    plate1_var = plate_type("?plate1")
    plate2_var = plate_type("?plate2")
    parameters = [cup_var, plate1_var, plate2_var]
    preconditions = {not_on([cup_var, plate1_var])}
    add_effects = {on([cup_var, plate1_var])}
    delete_effects = {not_on([cup_var, plate1_var])}
    op = STRIPSOperator("Pick", parameters, preconditions, add_effects,
                        delete_effects, set())
    cup1 = cup_type("cup1")
    cup2 = cup_type("cup2")
    plate1 = plate_type("plate1")
    plate2 = plate_type("plate2")
    objects = {cup1, cup2, plate1, plate2}
    # First test empty partial sub.
    ground_ops = sorted(
        utils.all_ground_operators_given_partial(op, objects, {}))
    assert ground_ops == sorted(utils.all_ground_operators(op, objects))
    # Test with one partial sub.
    sub = {plate1_var: plate1}
    ground_ops = sorted(
        utils.all_ground_operators_given_partial(op, objects, sub))
    assert len(ground_ops) == 4
    all_obj = [op.objects for op in ground_ops]
    assert [cup1, plate1, plate1] in all_obj
    assert [cup2, plate1, plate1] in all_obj
    assert [cup1, plate1, plate2] in all_obj
    assert [cup2, plate1, plate2] in all_obj
    preds, types = utils.extract_preds_and_types({op})
    assert preds == {"NotOn": not_on, "On": on}
    assert types == {"plate_type": plate_type, "cup_type": cup_type}
    # Test another single partial sub.
    sub = {plate1_var: plate2}
    ground_ops = sorted(
        utils.all_ground_operators_given_partial(op, objects, sub))
    assert len(ground_ops) == 4
    all_obj = [op.objects for op in ground_ops]
    assert [cup1, plate2, plate1] in all_obj
    assert [cup2, plate2, plate1] in all_obj
    assert [cup1, plate2, plate2] in all_obj
    assert [cup2, plate2, plate2] in all_obj
    # Test multiple partial subs.
    sub = {plate1_var: plate1, plate2_var: plate2}
    ground_ops = sorted(
        utils.all_ground_operators_given_partial(op, objects, sub))
    assert len(ground_ops) == 2
    all_obj = [op.objects for op in ground_ops]
    assert [cup1, plate1, plate2] in all_obj
    assert [cup2, plate1, plate2] in all_obj
    sub = {plate1_var: plate2, plate2_var: plate1, cup_var: cup1}
    ground_ops = sorted(
        utils.all_ground_operators_given_partial(op, objects, sub))
    assert len(ground_ops) == 1
    all_obj = [op.objects for op in ground_ops]
    assert [cup1, plate2, plate1] in all_obj


def test_prune_ground_atom_dataset():
    """Tests for prune_ground_atom_dataset()."""
    cup_type = Type("cup_type", ["feat1"])
    plate_type = Type("plate_type", ["feat1"])
    on = Predicate("On", [cup_type, plate_type], lambda s, o: False)
    not_on = Predicate("NotOn", [cup_type, plate_type], lambda s, o: False)
    cup1 = cup_type("cup1")
    cup2 = cup_type("cup2")
    plate1 = plate_type("plate1")
    plate2 = plate_type("plate2")
    state = State({cup1: [0.5], cup2: [0.1], plate1: [1.0], plate2: [1.2]})
    on_ground = {
        GroundAtom(on, [cup1, plate1]),
        GroundAtom(on, [cup2, plate2])
    }
    not_on_ground = {
        GroundAtom(not_on, [cup1, plate2]),
        GroundAtom(not_on, [cup2, plate1])
    }
    all_atoms = on_ground | not_on_ground
    ground_atom_dataset = [(LowLevelTrajectory([state], []), [all_atoms])]
    pruned_dataset1 = utils.prune_ground_atom_dataset(ground_atom_dataset,
                                                      {on})
    assert pruned_dataset1[0][1][0] == on_ground
    pruned_dataset2 = utils.prune_ground_atom_dataset(ground_atom_dataset,
                                                      {not_on})
    assert pruned_dataset2[0][1][0] == not_on_ground
    pruned_dataset3 = utils.prune_ground_atom_dataset(ground_atom_dataset,
                                                      {on, not_on})
    assert pruned_dataset3[0][1][0] == all_atoms
    pruned_dataset4 = utils.prune_ground_atom_dataset(ground_atom_dataset,
                                                      set())
    assert pruned_dataset4[0][1][0] == set()


def test_ground_atom_methods():
    """Tests for all_ground_predicates(), all_possible_ground_atoms()."""
    cup_type = Type("cup_type", ["feat1"])
    plate_type = Type("plate_type", ["feat1"])
    on = Predicate("On", [cup_type, plate_type], lambda s, o: False)
    not_on = Predicate("NotOn", [cup_type, plate_type], lambda s, o: False)
    cup1 = cup_type("cup1")
    cup2 = cup_type("cup2")
    plate1 = plate_type("plate1")
    plate2 = plate_type("plate2")
    objects = {cup1, cup2, plate1, plate2}
    state = State({cup1: [0.5], cup2: [0.1], plate1: [1.0], plate2: [1.2]})
    on_ground = {
        GroundAtom(on, [cup1, plate1]),
        GroundAtom(on, [cup1, plate2]),
        GroundAtom(on, [cup2, plate1]),
        GroundAtom(on, [cup2, plate2])
    }
    not_on_ground = {
        GroundAtom(not_on, [cup1, plate1]),
        GroundAtom(not_on, [cup1, plate2]),
        GroundAtom(not_on, [cup2, plate1]),
        GroundAtom(not_on, [cup2, plate2])
    }
    ground_atoms = sorted(on_ground | not_on_ground)
    assert utils.all_ground_predicates(on, objects) == on_ground
    assert utils.all_ground_predicates(not_on, objects) == not_on_ground
    assert utils.all_possible_ground_atoms(state, {on, not_on}) == ground_atoms
    assert not utils.abstract(state, {on, not_on})


def test_create_ground_atom_dataset():
    """Tests for create_ground_atom_dataset()."""
    cup_type = Type("cup_type", ["feat1"])
    plate_type = Type("plate_type", ["feat1"])
    on = Predicate("On", [cup_type, plate_type],
                   lambda s, o: s.get(o[0], "feat1") > s.get(o[1], "feat1"))
    cup1 = cup_type("cup1")
    cup2 = cup_type("cup2")
    plate1 = plate_type("plate1")
    plate2 = plate_type("plate2")
    states = [
        State({
            cup1: [0.5],
            cup2: [0.1],
            plate1: [1.0],
            plate2: [1.2]
        }),
        State({
            cup1: [1.1],
            cup2: [0.1],
            plate1: [1.0],
            plate2: [1.2]
        })
    ]
    actions = [DummyOption]
    dataset = [LowLevelTrajectory(states, actions)]
    ground_atom_dataset = utils.create_ground_atom_dataset(dataset, {on})
    assert len(ground_atom_dataset) == 1
    assert len(ground_atom_dataset[0]) == 2
    assert len(ground_atom_dataset[0][0].states) == len(states)
    assert all(gs.allclose(s) for gs, s in \
               zip(ground_atom_dataset[0][0].states, states))
    assert len(ground_atom_dataset[0][0].actions) == len(actions)
    assert all(ga == a
               for ga, a in zip(ground_atom_dataset[0][0].actions, actions))
    assert len(ground_atom_dataset[0][1]) == len(states) == 2
    assert ground_atom_dataset[0][1][0] == set()
    assert ground_atom_dataset[0][1][1] == {GroundAtom(on, [cup1, plate1])}


def test_get_reachable_atoms():
    """Tests for get_reachable_atoms()."""
    cup_type = Type("cup_type", ["feat1"])
    plate_type = Type("plate_type", ["feat1"])
    pred1 = Predicate("Pred1", [cup_type, plate_type], lambda s, o: True)
    pred2 = Predicate("Pred2", [cup_type, plate_type], lambda s, o: True)
    pred3 = Predicate("Pred3", [cup_type, plate_type], lambda s, o: True)
    cup_var = cup_type("?cup")
    plate_var = plate_type("?plate")
    parameters = [cup_var, plate_var]
    # pred3 is unreachable
    preconditions1 = {pred1([cup_var, plate_var])}
    add_effects1 = {pred2([cup_var, plate_var])}
    delete_effects1 = {}
    preconditions2 = {pred1([cup_var, plate_var])}
    add_effects2 = {}
    delete_effects2 = {pred3([cup_var, plate_var])}
    nsrt1 = NSRT("Pick",
                 parameters,
                 preconditions1,
                 add_effects1,
                 delete_effects1,
                 side_predicates=set(),
                 option=None,
                 option_vars=[],
                 _sampler=None)
    nsrt2 = NSRT("Place",
                 parameters,
                 preconditions2,
                 add_effects2,
                 delete_effects2,
                 side_predicates=set(),
                 option=None,
                 option_vars=[],
                 _sampler=None)
    cup1 = cup_type("cup1")
    cup2 = cup_type("cup2")
    plate1 = plate_type("plate1")
    plate2 = plate_type("plate2")
    objects = {cup1, cup2, plate1, plate2}
    ground_nsrts = (set(utils.all_ground_nsrts(nsrt1, objects))
                    | set(utils.all_ground_nsrts(nsrt2, objects)))
    assert len(ground_nsrts) == 8
    atoms = {pred1([cup1, plate1]), pred1([cup1, plate2])}
    reachable_atoms = utils.get_reachable_atoms(ground_nsrts, atoms)
    assert reachable_atoms == {
        pred1([cup1, plate1]),
        pred1([cup1, plate2]),
        pred2([cup1, plate1]),
        pred2([cup1, plate2])
    }


def test_nsrt_application():
    """Tests for get_applicable_operators() and apply_operator() with a
    _GroundNSRT."""
    cup_type = Type("cup_type", ["feat1"])
    plate_type = Type("plate_type", ["feat1"])
    pred1 = Predicate("Pred1", [cup_type, plate_type], lambda s, o: True)
    pred2 = Predicate("Pred2", [cup_type, plate_type], lambda s, o: True)
    pred3 = Predicate("Pred3", [cup_type, plate_type], lambda s, o: True)
    cup_var = cup_type("?cup")
    plate_var = plate_type("?plate")
    parameters = [cup_var, plate_var]
    preconditions1 = {pred1([cup_var, plate_var])}
    add_effects1 = {pred2([cup_var, plate_var])}
    delete_effects1 = {}
    preconditions2 = {pred1([cup_var, plate_var])}
    add_effects2 = {}
    delete_effects2 = {pred3([cup_var, plate_var])}
    nsrt1 = NSRT("Pick",
                 parameters,
                 preconditions1,
                 add_effects1,
                 delete_effects1,
                 side_predicates=set(),
                 option=None,
                 option_vars=[],
                 _sampler=None)
    nsrt2 = NSRT("Place",
                 parameters,
                 preconditions2,
                 add_effects2,
                 delete_effects2,
                 side_predicates=set(),
                 option=None,
                 option_vars=[],
                 _sampler=None)
    cup1 = cup_type("cup1")
    cup2 = cup_type("cup2")
    plate1 = plate_type("plate1")
    plate2 = plate_type("plate2")
    objects = {cup1, cup2, plate1, plate2}
    ground_nsrts = (set(utils.all_ground_nsrts(nsrt1, objects))
                    | set(utils.all_ground_nsrts(nsrt2, objects)))
    assert len(ground_nsrts) == 8
    applicable = list(
        utils.get_applicable_operators(ground_nsrts, {pred1([cup1, plate1])}))
    assert len(applicable) == 2
    all_obj = [(nsrt.name, nsrt.objects) for nsrt in applicable]
    assert ("Pick", [cup1, plate1]) in all_obj
    assert ("Place", [cup1, plate1]) in all_obj
    next_atoms = [
        utils.apply_operator(nsrt, {pred1([cup1, plate1])})
        for nsrt in applicable
    ]
    assert {pred1([cup1, plate1])} in next_atoms
    assert {pred1([cup1, plate1]), pred2([cup1, plate1])} in next_atoms
    assert list(
        utils.get_applicable_operators(ground_nsrts, {pred1([cup1, plate2])}))
    assert list(
        utils.get_applicable_operators(ground_nsrts, {pred1([cup2, plate1])}))
    assert list(
        utils.get_applicable_operators(ground_nsrts, {pred1([cup2, plate2])}))
    assert not list(
        utils.get_applicable_operators(ground_nsrts, {pred2([cup1, plate1])}))
    assert not list(
        utils.get_applicable_operators(ground_nsrts, {pred2([cup1, plate2])}))
    assert not list(
        utils.get_applicable_operators(ground_nsrts, {pred2([cup2, plate1])}))
    assert not list(
        utils.get_applicable_operators(ground_nsrts, {pred2([cup2, plate2])}))
    assert not list(
        utils.get_applicable_operators(ground_nsrts, {pred3([cup1, plate1])}))
    assert not list(
        utils.get_applicable_operators(ground_nsrts, {pred3([cup1, plate2])}))
    assert not list(
        utils.get_applicable_operators(ground_nsrts, {pred3([cup2, plate1])}))
    assert not list(
        utils.get_applicable_operators(ground_nsrts, {pred3([cup2, plate2])}))
    # Tests with side predicates.
    side_predicates = {pred2}
    nsrt3 = NSRT("Pick",
                 parameters,
                 preconditions1,
                 add_effects1,
                 delete_effects1,
                 side_predicates=side_predicates,
                 option=None,
                 option_vars=[],
                 _sampler=None)
    ground_nsrts = sorted(utils.all_ground_nsrts(nsrt3, objects))
    applicable = list(
        utils.get_applicable_operators(ground_nsrts, {pred1([cup1, plate1])}))
    assert len(applicable) == 1
    ground_nsrt = applicable[0]
    atoms = {pred1([cup1, plate1]), pred2([cup2, plate2])}
    next_atoms = utils.apply_operator(ground_nsrt, atoms)
    assert next_atoms == {pred1([cup1, plate1]), pred2([cup1, plate1])}


def test_operator_application():
    """Tests for get_applicable_operators(), apply_operator(), and
    get_successors_from_ground_ops() with a _GroundSTRIPSOperator."""
    cup_type = Type("cup_type", ["feat1"])
    plate_type = Type("plate_type", ["feat1"])
    pred1 = Predicate("Pred1", [cup_type, plate_type], lambda s, o: True)
    pred2 = Predicate("Pred2", [cup_type, plate_type], lambda s, o: True)
    pred3 = Predicate("Pred3", [cup_type, plate_type], lambda s, o: True)
    cup_var = cup_type("?cup")
    plate_var = plate_type("?plate")
    parameters = [cup_var, plate_var]
    preconditions1 = {pred1([cup_var, plate_var])}
    add_effects1 = {pred2([cup_var, plate_var])}
    delete_effects1 = {}
    preconditions2 = {pred1([cup_var, plate_var])}
    add_effects2 = {}
    delete_effects2 = {pred3([cup_var, plate_var])}
    op1 = STRIPSOperator("Pick", parameters, preconditions1, add_effects1,
                         delete_effects1, set())
    op2 = STRIPSOperator("Place", parameters, preconditions2, add_effects2,
                         delete_effects2, set())
    cup1 = cup_type("cup1")
    cup2 = cup_type("cup2")
    plate1 = plate_type("plate1")
    plate2 = plate_type("plate2")
    objects = {cup1, cup2, plate1, plate2}
    ground_ops = (set(utils.all_ground_operators(op1, objects))
                  | set(utils.all_ground_operators(op2, objects)))
    assert len(ground_ops) == 8
    applicable = list(
        utils.get_applicable_operators(ground_ops, {pred1([cup1, plate1])}))
    assert len(applicable) == 2
    all_obj = [(op.name, op.objects) for op in applicable]
    assert ("Pick", [cup1, plate1]) in all_obj
    assert ("Place", [cup1, plate1]) in all_obj
    next_atoms = [
        utils.apply_operator(op, {pred1([cup1, plate1])}) for op in applicable
    ]
    assert {pred1([cup1, plate1])} in next_atoms
    assert {pred1([cup1, plate1]), pred2([cup1, plate1])} in next_atoms
    assert list(
        utils.get_applicable_operators(ground_ops, {pred1([cup1, plate2])}))
    assert list(
        utils.get_applicable_operators(ground_ops, {pred1([cup2, plate1])}))
    assert list(
        utils.get_applicable_operators(ground_ops, {pred1([cup2, plate2])}))
    assert not list(
        utils.get_applicable_operators(ground_ops, {pred2([cup1, plate1])}))
    assert not list(
        utils.get_applicable_operators(ground_ops, {pred2([cup1, plate2])}))
    assert not list(
        utils.get_applicable_operators(ground_ops, {pred2([cup2, plate1])}))
    assert not list(
        utils.get_applicable_operators(ground_ops, {pred2([cup2, plate2])}))
    assert not list(
        utils.get_applicable_operators(ground_ops, {pred3([cup1, plate1])}))
    assert not list(
        utils.get_applicable_operators(ground_ops, {pred3([cup1, plate2])}))
    assert not list(
        utils.get_applicable_operators(ground_ops, {pred3([cup2, plate1])}))
    assert not list(
        utils.get_applicable_operators(ground_ops, {pred3([cup2, plate2])}))
    # Test for get_successors_from_ground_ops().
    # Make sure uniqueness is handled properly.
    op3 = STRIPSOperator("Pick", parameters, preconditions1, add_effects1,
                         delete_effects1, set())
    preconditions3 = {pred2([cup_var, plate_var])}
    op4 = STRIPSOperator("Place", parameters, preconditions3, add_effects2,
                         delete_effects2, set())
    op5 = STRIPSOperator("Pick2", parameters, preconditions1, add_effects1,
                         delete_effects1, set())
    ground_ops = (set(utils.all_ground_operators(op3, objects))
                  | set(utils.all_ground_operators(op4, objects))
                  | set(utils.all_ground_operators(op5, objects)))
    successors = list(
        utils.get_successors_from_ground_ops({pred1([cup1, plate1])},
                                             ground_ops))
    assert len(successors) == 1
    assert successors[0] == {pred1([cup1, plate1]), pred2([cup1, plate1])}
    successors = list(
        utils.get_successors_from_ground_ops({pred1([cup1, plate1])},
                                             ground_ops,
                                             unique=False))
    assert len(successors) == 2
    assert successors[0] == successors[1]
    assert not list(
        utils.get_successors_from_ground_ops({pred3([cup2, plate2])},
                                             ground_ops))
    # Tests with side predicates.
    side_predicates = {pred2}
    op3 = STRIPSOperator("Pick",
                         parameters,
                         preconditions1,
                         add_effects1,
                         delete_effects1,
                         side_predicates=side_predicates)
    ground_ops = sorted(utils.all_ground_operators(op3, objects))
    applicable = list(
        utils.get_applicable_operators(ground_ops, {pred1([cup1, plate1])}))
    assert len(applicable) == 1
    ground_op = applicable[0]
    atoms = {pred1([cup1, plate1]), pred2([cup2, plate2])}
    next_atoms = utils.apply_operator(ground_op, atoms)
    assert next_atoms == {pred1([cup1, plate1]), pred2([cup1, plate1])}


def test_create_task_planning_heuristic():
    """Tests for create_task_planning_heuristic()."""
    hadd_heuristic = utils.create_task_planning_heuristic(
        "hadd", set(), set(), set(), set(), set())
    assert isinstance(hadd_heuristic, _PyperplanHeuristicWrapper)
    assert hadd_heuristic.name == "hadd"
    hmax_heuristic = utils.create_task_planning_heuristic(
        "hmax", set(), set(), set(), set(), set())
    assert hmax_heuristic.name == "hmax"
    assert isinstance(hmax_heuristic, _PyperplanHeuristicWrapper)
    hff_heuristic = utils.create_task_planning_heuristic(
        "hff", set(), set(), set(), set(), set())
    assert isinstance(hff_heuristic, _PyperplanHeuristicWrapper)
    assert hff_heuristic.name == "hff"
    hsa_heuristic = utils.create_task_planning_heuristic(
        "hsa", set(), set(), set(), set(), set())
    assert hsa_heuristic.name == "hsa"
    assert isinstance(hsa_heuristic, _PyperplanHeuristicWrapper)
    lmcut_heuristic = utils.create_task_planning_heuristic(
        "lmcut", set(), set(), set(), set(), set())
    assert isinstance(lmcut_heuristic, _PyperplanHeuristicWrapper)
    assert lmcut_heuristic.name == "lmcut"
    with pytest.raises(ValueError):
        utils.create_task_planning_heuristic("not a real heuristic", set(),
                                             set(), set(), set(), set())
    # Cover _TaskPlanningHeuristic base class.
    base_heuristic = _TaskPlanningHeuristic("base", set(), set(), set())
    with pytest.raises(NotImplementedError):
        base_heuristic(set())


def test_create_pddl():
    """Tests for create_pddl_domain() and create_pddl_problem()."""
    utils.update_config({"env": "cover"})
    # All predicates and options
    env = CoverEnv()
    nsrts = get_gt_nsrts(env.predicates, env.options)
    env.seed(123)
    train_task = next(env.train_tasks_generator())[0]
    state = train_task.init
    objects = list(state)
    init_atoms = utils.abstract(state, env.predicates)
    goal = train_task.goal
    domain_str = utils.create_pddl_domain(nsrts, env.predicates, env.types,
                                          "cover")
    problem_str = utils.create_pddl_problem(objects, init_atoms, goal, "cover",
                                            "cover-problem0")
    assert domain_str == """(define (domain cover)
  (:requirements :typing)
  (:types block robot target)

  (:predicates
    (Covers ?x0 - block ?x1 - target)
    (HandEmpty)
    (Holding ?x0 - block)
    (IsBlock ?x0 - block)
    (IsTarget ?x0 - target)
  )

  (:action Pick
    :parameters (?block - block)
    :precondition (and (HandEmpty)
        (IsBlock ?block))
    :effect (and (Holding ?block)
        (not (HandEmpty)))
  )

  (:action Place
    :parameters (?block - block ?target - target)
    :precondition (and (Holding ?block)
        (IsBlock ?block)
        (IsTarget ?target))
    :effect (and (Covers ?block ?target)
        (HandEmpty)
        (not (Holding ?block)))
  )
)"""

    assert problem_str == """(define (problem cover-problem0) (:domain cover)
  (:objects
    block0 - block
    block1 - block
    robby - robot
    target0 - target
    target1 - target
  )
  (:init
    (HandEmpty)
    (IsBlock block0)
    (IsBlock block1)
    (IsTarget target0)
    (IsTarget target1)
  )
  (:goal (and (Covers block0 target0)))
)
"""


def test_save_video():
    """Tests for save_video()."""
    dirname = "_fake_tmp_video_dir"
    filename = "video.mp4"
    utils.update_config({"video_dir": dirname})
    rng = np.random.default_rng(123)
    video = [rng.integers(255, size=(3, 3), dtype=np.uint8) for _ in range(3)]
    utils.save_video(filename, video)
    os.remove(os.path.join(dirname, filename))
    os.rmdir(dirname)


def test_get_config_path_str():
    """Tests for get_config_path_str()."""
    utils.update_config({
        "env": "dummyenv",
        "approach": "dummyapproach",
        "seed": 321,
        "excluded_predicates": "all",
        "experiment_id": "foobar",
    })
    s = utils.get_config_path_str()
    assert s == "dummyenv__dummyapproach__321__all__foobar"


def test_get_approach_save_path_str():
    """Tests for get_approach_save_path_str()."""
    dirname = "_fake_tmp_approach_dir"
    old_approach_dir = CFG.approach_dir
    utils.update_config({
        "env": "test_env",
        "approach": "test_approach",
        "seed": 123,
<<<<<<< HEAD
        "approach_dir": dirname,
        "excluded_predicates": "test_pred1,test_pred2"
=======
        "save_dir": dirname,
        "excluded_predicates": "test_pred1,test_pred2",
        "experiment_id": "baz",
>>>>>>> 29902d36
    })
    save_path = utils.get_approach_save_path_str()
    assert save_path == dirname + ("/test_env__test_approach__123__"
                                   "test_pred1,test_pred2__baz.saved")
    utils.update_config({
        "env": "test_env",
        "approach": "test_approach",
        "seed": 123,
<<<<<<< HEAD
        "approach_dir": dirname,
        "excluded_predicates": ""
    })
    save_path = utils.get_approach_save_path_str()
    assert save_path == dirname + "/test_env__test_approach__123__.saved"
=======
        "save_dir": dirname,
        "excluded_predicates": "",
        "experiment_id": "",
    })
    save_path = utils.get_save_path_str()
    assert save_path == dirname + "/test_env__test_approach__123____.saved"
>>>>>>> 29902d36
    os.rmdir(dirname)
    utils.update_config({"approach_dir": old_approach_dir})


def test_update_config():
    """Tests for update_config()."""
    utils.update_config({
        "env": "cover",
        "approach": "random_actions",
        "seed": 123,
    })
    assert CFG.env == "cover"
    assert CFG.approach == "random_actions"
    assert CFG.seed == 123
    utils.update_config({
        "env": "dummyenv",
        "approach": "dummyapproach",
        "seed": 321,
    })
    assert CFG.env == "dummyenv"
    assert CFG.approach == "dummyapproach"
    assert CFG.seed == 321
    with pytest.raises(ValueError):
        utils.update_config({"not a real setting name": 0})
    # Test that default seed gets set automatically.
    del CFG.seed
    assert "seed" not in CFG.__dict__
    with pytest.raises(AttributeError):
        _ = CFG.seed
    utils.update_config({"env": "cover"})
    assert CFG.seed == 123


def test_run_gbfs():
    """Tests for run_gbfs()."""
    S = Tuple[int, int]  # grid (row, col)
    A = str  # up, down, left, right

    def _grid_successor_fn(state: S) -> Iterator[Tuple[A, S, float]]:
        arrival_costs = np.array([
            [1, 1, 8, 1, 1],
            [1, 8, 1, 1, 1],
            [1, 8, 1, 1, 1],
            [1, 1, 1, 8, 1],
            [1, 1, 2, 1, 1],
        ],
                                 dtype=float)

        act_to_delta = {
            "up": (-1, 0),
            "down": (1, 0),
            "left": (0, -1),
            "right": (0, 1),
        }

        r, c = state

        for act in sorted(act_to_delta):
            dr, dc = act_to_delta[act]
            new_r, new_c = r + dr, c + dc
            # Check if in bounds
            if not (0 <= new_r < arrival_costs.shape[0] and \
                    0 <= new_c < arrival_costs.shape[1]):
                continue
            # Valid action
            yield (act, (new_r, new_c), arrival_costs[new_r, new_c])

    def _grid_check_goal_fn(state: S) -> bool:
        # Bottom right corner of grid
        return state == (4, 4)

    def _grid_heuristic_fn(state: S) -> float:
        # Manhattan distance
        return float(abs(state[0] - 4) + abs(state[1] - 4))

    initial_state = (0, 0)
    state_sequence, action_sequence = utils.run_gbfs(initial_state,
                                                     _grid_check_goal_fn,
                                                     _grid_successor_fn,
                                                     _grid_heuristic_fn)
    assert state_sequence == [(0, 0), (1, 0), (2, 0), (3, 0), (4, 0), (4, 1),
                              (4, 2), (4, 3), (4, 4)]
    assert action_sequence == [
        'down', 'down', 'down', 'down', 'right', 'right', 'right', 'right'
    ]

    # Same, but actually reaching the goal is impossible.
    state_sequence, action_sequence = utils.run_gbfs(initial_state,
                                                     lambda s: False,
                                                     _grid_successor_fn,
                                                     _grid_heuristic_fn)
    assert state_sequence == [(0, 0), (1, 0), (2, 0), (3, 0), (4, 0), (4, 1),
                              (4, 2), (4, 3), (4, 4)]
    assert action_sequence == [
        'down', 'down', 'down', 'down', 'right', 'right', 'right', 'right'
    ]

    # Test with an infinite branching factor.
    def _inf_grid_successor_fn(state: S) -> Iterator[Tuple[A, S, float]]:
        # Change all costs to 1.
        for (a, ns, _) in _grid_successor_fn(state):
            yield (a, ns, 1.)
        # Yield unnecessary and costly noops.
        # These lines should not be covered, and that's the point!
        i = 0  # pragma: no cover
        while True:  # pragma: no cover
            action = f"noop{i}"  # pragma: no cover
            yield (action, state, 100.)  # pragma: no cover
            i += 1  # pragma: no cover

    state_sequence, action_sequence = utils.run_gbfs(initial_state,
                                                     _grid_check_goal_fn,
                                                     _inf_grid_successor_fn,
                                                     _grid_heuristic_fn,
                                                     lazy_expansion=True)
    assert state_sequence == [(0, 0), (1, 0), (2, 0), (3, 0), (4, 0), (4, 1),
                              (4, 2), (4, 3), (4, 4)]
    assert action_sequence == [
        'down', 'down', 'down', 'down', 'right', 'right', 'right', 'right'
    ]
    # Test limit on max evals.
    state_sequence, action_sequence = utils.run_gbfs(
        initial_state,
        _grid_check_goal_fn,
        _inf_grid_successor_fn,
        _grid_heuristic_fn,
        max_evals=2)  # note: need lazy_expansion to be False here
    assert state_sequence == [(0, 0), (1, 0)]
    assert action_sequence == ['down']


def test_run_hill_climbing():
    """Tests for run_hill_climbing()."""
    S = Tuple[int, int]  # grid (row, col)
    A = str  # up, down, left, right

    def _grid_successor_fn(state: S) -> Iterator[Tuple[A, S, float]]:
        arrival_costs = np.array([
            [1, 1, 8, 1, 1],
            [1, 8, 1, 1, 1],
            [1, 8, 1, 1, 1],
            [1, 1, 1, 8, 1],
            [1, 1, 2, 1, 1],
        ],
                                 dtype=float)

        act_to_delta = {
            "up": (-1, 0),
            "down": (1, 0),
            "left": (0, -1),
            "right": (0, 1),
        }

        r, c = state

        for act in sorted(act_to_delta):
            dr, dc = act_to_delta[act]
            new_r, new_c = r + dr, c + dc
            # Check if in bounds
            if not (0 <= new_r < arrival_costs.shape[0] and \
                    0 <= new_c < arrival_costs.shape[1]):
                continue
            # Valid action
            yield (act, (new_r, new_c), arrival_costs[new_r, new_c])

    def _grid_check_goal_fn(state: S) -> bool:
        # Bottom right corner of grid
        return state == (4, 4)

    def _grid_heuristic_fn(state: S) -> float:
        # Manhattan distance
        return float(abs(state[0] - 4) + abs(state[1] - 4))

    initial_state = (0, 0)
    state_sequence, action_sequence = utils.run_hill_climbing(
        initial_state, _grid_check_goal_fn, _grid_successor_fn,
        _grid_heuristic_fn)
    assert state_sequence == [(0, 0), (1, 0), (2, 0), (3, 0), (4, 0), (4, 1),
                              (4, 2), (4, 3), (4, 4)]
    assert action_sequence == [
        "down", "down", "down", "down", "right", "right", "right", "right"
    ]

    # Same, but actually reaching the goal is impossible.
    state_sequence, action_sequence = utils.run_hill_climbing(
        initial_state, lambda s: False, _grid_successor_fn, _grid_heuristic_fn)
    assert state_sequence == [(0, 0), (1, 0), (2, 0), (3, 0), (4, 0), (4, 1),
                              (4, 2), (4, 3), (4, 4)]
    assert action_sequence == [
        "down", "down", "down", "down", "right", "right", "right", "right"
    ]

    # Search with no successors
    def _no_successor_fn(state: S) -> Iterator[Tuple[A, S, float]]:
        if state == initial_state:
            yield "dummy_action", (2, 2), 1.0

    state_sequence, action_sequence = utils.run_hill_climbing(
        initial_state, lambda s: False, _no_successor_fn, _grid_heuristic_fn)
    assert state_sequence == [(0, 0), (2, 2)]
    assert action_sequence == ["dummy_action"]

    # Tests showing the benefit of enforced hill climbing.
    def _local_minimum_grid_heuristic_fn(state: S) -> float:
        # Manhattan distance
        if state in [(1, 0), (0, 1)]:
            return float("inf")
        return float(abs(state[0] - 4) + abs(state[1] - 4))

    # With enforced_depth 0, search fails.
    state_sequence, action_sequence = utils.run_hill_climbing(
        initial_state, _grid_check_goal_fn, _grid_successor_fn,
        _local_minimum_grid_heuristic_fn)
    assert state_sequence == [(0, 0)]
    assert not action_sequence

    # With enforced_depth 1, search succeeds.
    state_sequence, action_sequence = utils.run_hill_climbing(
        initial_state,
        _grid_check_goal_fn,
        _grid_successor_fn,
        _local_minimum_grid_heuristic_fn,
        enforced_depth=1)
    # Note that hill-climbing does not care about costs.
    assert state_sequence == [(0, 0), (1, 0), (2, 0), (3, 0), (4, 0), (4, 1),
                              (4, 2), (4, 3), (4, 4)]
    assert action_sequence == [
        "down", "down", "down", "down", "right", "right", "right", "right"
    ]


def test_ops_and_specs_to_dummy_nsrts():
    """Tests fo ops_and_specs_to_dummy_nsrts()."""
    cup_type = Type("cup_type", ["feat1"])
    plate_type = Type("plate_type", ["feat1"])
    on = Predicate("On", [cup_type, plate_type], lambda s, o: True)
    not_on = Predicate("NotOn", [cup_type, plate_type], lambda s, o: True)
    cup_var = cup_type("?cup")
    plate_var = plate_type("?plate")
    parameters = [cup_var, plate_var]
    preconditions = {not_on([cup_var, plate_var])}
    add_effects = {on([cup_var, plate_var])}
    delete_effects = {not_on([cup_var, plate_var])}
    params_space = Box(-10, 10, (2, ))
    parameterized_option = ParameterizedOption("Pick", [], params_space,
                                               lambda s, m, o, p: 2 * p,
                                               lambda s, m, o, p: True,
                                               lambda s, m, o, p: True)
    strips_operator = STRIPSOperator("Pick", parameters, preconditions,
                                     add_effects, delete_effects, set())
    nsrts = utils.ops_and_specs_to_dummy_nsrts([strips_operator],
                                               [(parameterized_option, [])])
    assert len(nsrts) == 1
    nsrt = next(iter(nsrts))
    assert nsrt.parameters == parameters
    assert nsrt.preconditions == preconditions
    assert nsrt.add_effects == add_effects
    assert nsrt.delete_effects == delete_effects
    assert nsrt.option == parameterized_option
    assert not nsrt.option_vars<|MERGE_RESOLUTION|>--- conflicted
+++ resolved
@@ -1315,14 +1315,9 @@
         "env": "test_env",
         "approach": "test_approach",
         "seed": 123,
-<<<<<<< HEAD
         "approach_dir": dirname,
-        "excluded_predicates": "test_pred1,test_pred2"
-=======
-        "save_dir": dirname,
         "excluded_predicates": "test_pred1,test_pred2",
         "experiment_id": "baz",
->>>>>>> 29902d36
     })
     save_path = utils.get_approach_save_path_str()
     assert save_path == dirname + ("/test_env__test_approach__123__"
@@ -1331,20 +1326,12 @@
         "env": "test_env",
         "approach": "test_approach",
         "seed": 123,
-<<<<<<< HEAD
         "approach_dir": dirname,
-        "excluded_predicates": ""
-    })
-    save_path = utils.get_approach_save_path_str()
-    assert save_path == dirname + "/test_env__test_approach__123__.saved"
-=======
-        "save_dir": dirname,
         "excluded_predicates": "",
         "experiment_id": "",
     })
-    save_path = utils.get_save_path_str()
+    save_path = utils.get_approach_save_path_str()
     assert save_path == dirname + "/test_env__test_approach__123____.saved"
->>>>>>> 29902d36
     os.rmdir(dirname)
     utils.update_config({"approach_dir": old_approach_dir})
 
