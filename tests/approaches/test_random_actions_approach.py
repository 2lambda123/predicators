"""Test cases for the random actions approach class.
"""

from predicators.src.approaches import RandomActionsApproach
from predicators.src.envs import CoverEnv
from predicators.src import utils


def test_random_actions_approach():
    """Tests for RandomActionsApproach class.
    """
<<<<<<< HEAD
    utils.update_config({"env": "cover"})
=======
    utils.update_config({"env": "cover",
                         "approach": "random",
                         "seed": 123})
>>>>>>> 9b6bf6a0
    env = CoverEnv()
    tasks = env.get_train_tasks()
    task = tasks[0]
    approach = RandomActionsApproach(
        env.simulate, env.predicates, env.options, env.types,
        env.action_space, env.get_train_tasks())
    approach.seed(123)
    policy = approach.solve(task, 500)
    actions = []
    for _ in range(10):
        act = policy(task.init)
        actions.append(act)
        assert env.action_space.contains(act.arr)
    # Test reproducibility
    assert str(actions) == "[Action(_arr=array([0.70787615], dtype=float32)), Action(_arr=array([0.3698764], dtype=float32)), Action(_arr=array([0.29010695], dtype=float32)), Action(_arr=array([0.10647454], dtype=float32)), Action(_arr=array([0.9975787], dtype=float32)), Action(_arr=array([0.9942262], dtype=float32)), Action(_arr=array([0.98252517], dtype=float32)), Action(_arr=array([0.55868745], dtype=float32)), Action(_arr=array([0.68523175], dtype=float32)), Action(_arr=array([0.99104315], dtype=float32))]"  # pylint: disable=line-too-long<|MERGE_RESOLUTION|>--- conflicted
+++ resolved
@@ -9,13 +9,9 @@
 def test_random_actions_approach():
     """Tests for RandomActionsApproach class.
     """
-<<<<<<< HEAD
-    utils.update_config({"env": "cover"})
-=======
     utils.update_config({"env": "cover",
-                         "approach": "random",
+                         "approach": "random_actions",
                          "seed": 123})
->>>>>>> 9b6bf6a0
     env = CoverEnv()
     tasks = env.get_train_tasks()
     task = tasks[0]
