--- conflicted
+++ resolved
@@ -52,21 +52,6 @@
       cover_block_widths: '[0.01,0.01,0.01,0.01,0.01,0.01,0.01,0.01,0.01,0.01]'
       cover_num_targets: 10
       cover_target_widths: '[0.008,0.008,0.008,0.008,0.008,0.008,0.008,0.008,0.008,0.008]'
-<<<<<<< HEAD
-  # kitchen:
-  #   NAME: "kitchen"
-  #   FLAGS:
-  #     num_train_tasks: 100
-  #     num_test_tasks: 10
-  #     max_num_steps_interaction_request: 500
-  #     max_num_steps_option_rollout: 250
-ARGS:
-  - "debug"
-FLAGS:
-  strips_learner: "oracle"
-  sampler_learner: "oracle"
-  bilevel_plan_without_sim: "True"
-=======
   kitchen:
     NAME: "kitchen"
     FLAGS:
@@ -80,25 +65,17 @@
   sampler_learner: "oracle"
   bilevel_plan_without_sim: "True"
   execution_monitor: "expected_atoms"
->>>>>>> 0fbcb4e6
   max_initial_demos: 0
   sampler_mlp_classifier_max_itr: 100000
   mlp_classifier_balance_data: False
   pytorch_train_print_every: 10000
   active_sampler_learning_model: "myopic_classifier_mlp"
   active_sampler_learning_use_teacher: False
-<<<<<<< HEAD
-  online_nsrt_learning_requests_per_cycle: 5
-  num_online_learning_cycles: 10
-  active_sampler_learning_explore_length_base: 2
-  sesame_task_planner: "fdopt-costs"
-=======
   online_nsrt_learning_requests_per_cycle: 1
   max_num_steps_interaction_request: 500
   num_online_learning_cycles: 10
   active_sampler_learning_explore_length_base: 100000  # effectively disable
   sesame_task_planner: "fdopt-costs"
   sesame_grounder: "fd_translator"
->>>>>>> 0fbcb4e6
 START_SEED: 456
 NUM_SEEDS: 10