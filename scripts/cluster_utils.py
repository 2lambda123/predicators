--- conflicted
+++ resolved
@@ -145,23 +145,15 @@
 def get_cmds_to_prep_repo(branch: str) -> List[str]:
     """Get the commands that should be run while already in the repository but
     before launching the experiments."""
-<<<<<<< HEAD
-    old_dir_pattern = " ".join(f"{d}/*" for d in SAVE_DIRS)
-=======
     old_dir_pattern = " ".join(f"{d}/" for d in SAVE_DIRS)
->>>>>>> 0fbcb4e6
     return [
         "git stash",
         "git fetch --all",
         f"git checkout {branch}",
         "git pull",
         # Remove old results.
-<<<<<<< HEAD
-        f"rm -f {old_dir_pattern}",
-=======
         f"rm -rf {old_dir_pattern}",
         "mkdir -p logs",
->>>>>>> 0fbcb4e6
     ]
 
 
