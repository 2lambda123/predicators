--- conflicted
+++ resolved
@@ -171,19 +171,12 @@
         # Wrap the option policy to keep track of the executed NSRTs and if
         # they succeeded, to update the ground_op_hist.
         initialized = False
-<<<<<<< HEAD
-=======
-
->>>>>>> 3319186d
         def _wrapped_option_policy(state: State) -> _Option:
             nonlocal initialized
             if not initialized:
                 self._last_executed_nsrt = None
-<<<<<<< HEAD
                 self._last_executed_option = None
                 self._last_init_option_state = None
-=======
->>>>>>> 3319186d
                 initialized = True
             # Update ground_op_hist.
             self._update_ground_op_hist(state)
