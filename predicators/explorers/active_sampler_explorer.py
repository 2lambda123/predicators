--- conflicted
+++ resolved
@@ -2,14 +2,10 @@
 
 import glob
 import logging
-<<<<<<< HEAD
 import os
 import re
 import time
-from typing import Callable, Dict, List, Optional, Set
-=======
 from typing import Callable, Dict, Iterator, List, Optional, Set
->>>>>>> 1bdea20b
 
 import dill as pkl
 import numpy as np
