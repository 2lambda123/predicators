--- conflicted
+++ resolved
@@ -488,21 +488,7 @@
                 "train": self._train_tasks,
                 "replan": self._replanning_tasks,
             }[task_type][task_idx]
-<<<<<<< HEAD
             assert task.init is not DefaultState
-            plan, _, _ = run_task_plan_once(
-                task,
-                self._nsrts,
-                self._predicates,
-                self._types,
-                timeout,
-                self._seed,
-                task_planning_heuristic=task_planning_heuristic,
-                ground_op_costs=ground_op_costs,
-                default_cost=self._default_cost,
-                max_horizon=np.inf)
-            self._task_plan_cache[task_id] = [n.op for n in plan]
-=======
             try:
                 plan, _, _ = run_task_plan_once(
                     task,
@@ -519,7 +505,6 @@
             except (PlanningFailure, PlanningTimeout):  # pragma: no cover
                 logging.info("WARNING: task planning failed in the explorer.")
                 self._task_plan_cache[task_id] = None
->>>>>>> b267a778
 
         self._task_plan_calls_since_replan[task_id] += 1
         return self._task_plan_cache[task_id]
