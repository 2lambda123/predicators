"""Ground-truth NSRTs for the PDDLEnv."""

from typing import Dict, Sequence, Set

import numpy as np

from predicators.envs import get_or_create_env
from predicators.envs.spot_env import SpotEnv
from predicators.ground_truth_models import GroundTruthNSRTFactory
from predicators.structs import NSRT, Array, GroundAtom, Object, \
    ParameterizedOption, Predicate, State, Type
from predicators.utils import null_sampler


class SpotEnvsGroundTruthNSRTFactory(GroundTruthNSRTFactory):
    """Ground-truth NSRTs for the Spot Env."""

    @classmethod
    def get_env_names(cls) -> Set[str]:
        return {"spot_grocery_env", "spot_bike_env"}

    @staticmethod
    def get_nsrts(env_name: str, types: Dict[str, Type],
                  predicates: Dict[str, Predicate],
                  options: Dict[str, ParameterizedOption]) -> Set[NSRT]:

        def move_sampler(state: State, goal: Set[GroundAtom],
                         rng: np.random.Generator,
                         objs: Sequence[Object]) -> Array:
            del state, goal, rng
            assert len(objs) == 2
            if objs[1].type.name == "bag":  # pragma: no cover
                return np.array([0.5, 0.0, 0.0])
            return np.array([-0.25, 0.0, 0.0])

        def grasp_sampler(state: State, goal: Set[GroundAtom],
                          rng: np.random.Generator,
                          objs: Sequence[Object]) -> Array:
            del state, goal, rng
            if objs[1].type.name == "bag":  # pragma: no cover
<<<<<<< HEAD
                return np.array([0.0, 0.0, 0.0, 0.0])
            if objs[2].name == "low_wall_rack":  # pragma: no cover
                return np.array([0.0, 0.0, 0.15, -1.0])
=======
                return np.array([0.0, 0.0, 0.0, -1.0])
            if objs[2].name == "low_wall_rack":  # pragma: no cover
                return np.array([0.0, 0.0, 0.1, 0.0])
>>>>>>> cb4d6aee
            return np.array([0.0, 0.0, 0.0, 0.0])

        def place_sampler(state: State, goal: Set[GroundAtom],
                          rng: np.random.Generator,
                          objs: Sequence[Object]) -> Array:
            del state, goal, rng
            if objs[2].type.name == "bag":  # pragma: no cover
                return np.array([0.0, 0.0, -0.25])
            return np.array([0.0, 0.0, 0.0])

        env = get_or_create_env(env_name)
        assert isinstance(env, SpotEnv)

        nsrts = set()

        for strips_op in env.strips_operators:
            option = options[strips_op.name]
            if "MoveTo" in strips_op.name:
                nsrt = strips_op.make_nsrt(
                    option=option,
                    option_vars=strips_op.parameters,
                    sampler=move_sampler,
                )
            elif "Grasp" in strips_op.name:
                nsrt = strips_op.make_nsrt(
                    option=option,
                    option_vars=strips_op.parameters,
                    sampler=grasp_sampler,
                )
            elif "Place" in strips_op.name:
                nsrt = strips_op.make_nsrt(
                    option=option,
                    option_vars=strips_op.parameters,
                    sampler=place_sampler,
                )
            else:
                nsrt = strips_op.make_nsrt(
                    option=option,
                    option_vars=strips_op.parameters,
                    sampler=null_sampler,
                )
            nsrts.add(nsrt)

        return nsrts<|MERGE_RESOLUTION|>--- conflicted
+++ resolved
@@ -38,15 +38,9 @@
                           objs: Sequence[Object]) -> Array:
             del state, goal, rng
             if objs[1].type.name == "bag":  # pragma: no cover
-<<<<<<< HEAD
-                return np.array([0.0, 0.0, 0.0, 0.0])
-            if objs[2].name == "low_wall_rack":  # pragma: no cover
-                return np.array([0.0, 0.0, 0.15, -1.0])
-=======
                 return np.array([0.0, 0.0, 0.0, -1.0])
             if objs[2].name == "low_wall_rack":  # pragma: no cover
                 return np.array([0.0, 0.0, 0.1, 0.0])
->>>>>>> cb4d6aee
             return np.array([0.0, 0.0, 0.0, 0.0])
 
         def place_sampler(state: State, goal: Set[GroundAtom],
