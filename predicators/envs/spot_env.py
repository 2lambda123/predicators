"""Basic environment for the Boston Dynamics Spot Robot."""

import abc
import json
from pathlib import Path
from typing import Callable, Collection, Dict, List, Optional, Sequence, Set, \
    Tuple

import matplotlib
import numpy as np
from gym.spaces import Box

from predicators import utils
from predicators.envs import BaseEnv
from predicators.envs.pddl_env import _action_to_ground_strips_op
from predicators.settings import CFG
<<<<<<< HEAD
from predicators.spot_utils.spot_utils import get_spot_interface
=======
from predicators.spot_utils.spot_utils import get_spot_controllers
>>>>>>> 50477a2d
from predicators.structs import Action, Array, EnvironmentTask, GroundAtom, \
    LiftedAtom, Object, Observation, Predicate, State, STRIPSOperator, Type, \
    Variable

###############################################################################
#                                Base Class                                   #
###############################################################################


class _PartialPerceptionState(State):
    """Some continuous object features, and ground atoms in simulator_state.

    The main idea here is that we have some predicates with actual
    classifiers implemented, but not all.
    """

    @property
    def _simulator_state_predicates(self) -> Set[Predicate]:
        assert isinstance(self.simulator_state, Dict)
        return self.simulator_state["predicates"]

    @property
    def _simulator_state_atoms(self) -> Set[GroundAtom]:
        assert isinstance(self.simulator_state, Dict)
        return self.simulator_state["atoms"]

    def simulator_state_atom_holds(self, atom: GroundAtom) -> bool:
        """Check whether an atom holds in the simulator state."""
        assert atom.predicate in self._simulator_state_predicates
        return atom in self._simulator_state_atoms

    def allclose(self, other: State) -> bool:
        if self.simulator_state != other.simulator_state:
            return False
        return self._allclose(other)

    def copy(self) -> State:
        state_copy = {o: self._copy_state_value(self.data[o]) for o in self}
        sim_state_copy = {
            "predicates": self._simulator_state_predicates.copy(),
            "atoms": self._simulator_state_atoms.copy()
        }
        return _PartialPerceptionState(state_copy,
                                       simulator_state=sim_state_copy)


def _create_dummy_predicate_classifier(
        pred: Predicate) -> Callable[[State, Sequence[Object]], bool]:

    def _classifier(s: State, objs: Sequence[Object]) -> bool:
        assert isinstance(s, _PartialPerceptionState)
        atom = GroundAtom(pred, objs)
        return s.simulator_state_atom_holds(atom)

    return _classifier


class SpotEnv(BaseEnv):
    """An environment containing tasks for a real Spot robot to execute.

    This is a base class that specific sub-classes that define actual
    tasks should inherit from.
    """

    def __init__(self, use_gui: bool = True) -> None:
        super().__init__(use_gui)
        self._spot_controllers = get_spot_controllers()
        # Note that we need to include the operators in this
        # class because they're used to update the symbolic
        # parts of the state during execution.
        self._strips_operators: Set[STRIPSOperator] = set()
<<<<<<< HEAD
        self._ordered_strips_operators: List[STRIPSOperator] = list(
            self._strips_operators)
        self._spot_interface = get_spot_interface()
=======

    @property
    def _ordered_strips_operators(self) -> List[STRIPSOperator]:
        return sorted(self._strips_operators)

    @property
    def _num_operators(self) -> int:
        return len(self._strips_operators)

    @property
    def _max_operator_arity(self) -> int:
        return max(len(o.parameters) for o in self._strips_operators)

    @property
    def _max_controller_params(self) -> int:
        return max(p.shape[0]
                   for p in self._spot_controllers.params_spaces.values())
>>>>>>> 50477a2d

    @property
    def strips_operators(self) -> Set[STRIPSOperator]:
        """Expose the STRIPSOperators for use by oracles."""
        return self._strips_operators

    @property
    def continuous_feature_predicates(self) -> Set[Predicate]:
        """The predicates that are NOT stored in the simulator state."""
        # Nontrivial predicates coming soon.
        return set()

    @property
    def action_space(self) -> Box:
        # The first entry is the controller identity.
        lb = [0.0]
        ub = [self._num_operators - 1.0]
        # The next max_arity entries are the object identities.
        for _ in range(self._max_operator_arity):
            lb.append(0.0)
            ub.append(np.inf)
        # The next max_params entries are the parameters.
        for _ in range(self._max_controller_params):
            lb.append(-np.inf)
            ub.append(np.inf)
        lb_arr = np.array(lb, dtype=np.float32)
        ub_arr = np.array(ub, dtype=np.float32)
        return Box(lb_arr, ub_arr, dtype=np.float32)

    def _parse_action(self, state: State,
                      action: Action) -> Tuple[str, List[Object], Array]:
        # Convert the first action part into a _GroundSTRIPSOperator.
        first_action_part_len = self._max_operator_arity + 1
        op_action = Action(action.arr[:first_action_part_len])
        ordered_objs = list(state)
        ground_op = _action_to_ground_strips_op(op_action, ordered_objs,
                                                self._ordered_strips_operators)
        assert ground_op is not None
        # Convert the operator into a controller (name).
        controller_name = self.operator_to_controller_name(ground_op.parent)
        # Extract the objects.
        objects = list(ground_op.objects)
        # Extract the parameters.
        n = self.controller_name_to_param_space(controller_name).shape[0]
        params = action.arr[first_action_part_len:first_action_part_len + n]
        return controller_name, objects, params

    def operator_to_controller_name(self, operator: STRIPSOperator) -> str:
        """Helper to convert operators to controllers.

        Exposed for use by oracle options.
        """
        if "MoveTo" in operator.name:
            return "navigate"
        if "Grasp" in operator.name:
            return "grasp"
        if "Place" in operator.name:
            return "placeOnTop"
        # Forthcoming controllers.
        return "noop"

    def controller_name_to_param_space(self, name: str) -> Box:
        """Helper for defining the controller param spaces.

        Exposed for use by oracle options.
        """
        return self._spot_controllers.params_spaces[name]

    def build_action(self, state: State, op: STRIPSOperator,
                     objects: Sequence[Object], params: Array) -> Action:
        """Helper function exposed for use by oracle options."""
        # Initialize the action array.
        action_arr = np.zeros(self.action_space.shape[0], dtype=np.float32)
        # Add the operator index.
        op_idx = self._ordered_strips_operators.index(op)
        action_arr[0] = op_idx
        # Add the object indices.
        ordered_objects = list(state)
        for i, o in enumerate(objects):
            obj_idx = ordered_objects.index(o)
            action_arr[i + 1] = obj_idx
        # Add the parameters.
        first_action_part_len = self._max_operator_arity + 1
        n = len(params)
        action_arr[first_action_part_len:first_action_part_len + n] = params
        # Finalize action.
        return Action(action_arr)

    def step(self, action: Action) -> Observation:  # pragma: no cover
        """Override step() because simulate() is not implemented."""
        state = self._current_observation
        assert isinstance(state, _PartialPerceptionState)
        assert self.action_space.contains(action.arr)
        # Parse the action into the components needed for a controller.
        name, objects, params = self._parse_action(state, action)
        # Execute the controller in the real environment.
        current_atoms = utils.abstract(state, self.predicates)
        self._spot_controllers.execute(name, current_atoms, objects, params)
        # Get the part of the new state that is determined based on
        # continuous feature values.
        next_state = self._get_continuous_observation()
        # Now update the part of the state that is cheated based on the
        # ground-truth STRIPS operators.
        next_sim_state_ground_atoms = self._get_next_simulator_state(
            state, action)
        if next_sim_state_ground_atoms is None:  # inapplicable action
            return state.copy()
        # Combine the two to get the new _PartialPerceptionState.
        self._current_observation = self._build_partial_perception_state(
            next_state.data, next_sim_state_ground_atoms)
        return self._current_observation.copy()

    def _build_partial_perception_state(
            self, state_data: Dict[Object, Array],
            ground_atoms: Set[GroundAtom]) -> _PartialPerceptionState:
        """Helper for building a new _PartialPerceptionState().

        This is an environment method because the predicates stored in
        the simulator_state may vary per environment.
        """
        sim_state_preds = self.predicates - self.continuous_feature_predicates
        assert all(a.predicate in sim_state_preds for a in ground_atoms)
        simulator_state = {
            "predicates": sim_state_preds,
            "atoms": ground_atoms
        }
        return _PartialPerceptionState(state_data.copy(),
                                       simulator_state=simulator_state)

    def _get_next_simulator_state(self, state: _PartialPerceptionState,
                                  action: Action) -> Optional[Set[GroundAtom]]:
        """Helper for step().

        Returns None if the action is not applicable. This should be
        deprecated soon when we move to regular State instances in this
        class.
        """
        ordered_objs = list(state)
        # Get the high-level state (i.e. set of GroundAtoms) by abstracting
        # the low-level state. Note that this will automatically take
        # care of using the hardcoded predicates vs. actually running
        # classifier functions where appropriate.
        ground_atoms = utils.abstract(state, self.predicates)
        # Convert the action into a _GroundSTRIPSOperator.
        ground_op = _action_to_ground_strips_op(action, ordered_objs,
                                                self._ordered_strips_operators)
        # If the operator is not applicable in this state, noop.
        if ground_op is None or not ground_op.preconditions.issubset(
                ground_atoms):
            return None
        # Apply the operator.
        next_ground_atoms = utils.apply_operator(ground_op, ground_atoms)
        # Return only the atoms for the non-continuous-feature predicates.
        return {
            a
            for a in next_ground_atoms
            if a.predicate not in self.continuous_feature_predicates
        }

    def _get_continuous_observation(self) -> State:
        """Helper for step()."""
        # Nontrivial implementation coming soon.
        return State(self._current_observation.data.copy())

    def simulate(self, state: State, action: Action) -> State:
        raise NotImplementedError("Simulate not implemented for SpotEnv.")

    def _generate_train_tasks(self) -> List[EnvironmentTask]:
        return self._generate_tasks(CFG.num_train_tasks)

    def _generate_test_tasks(self) -> List[EnvironmentTask]:
        return self._generate_tasks(CFG.num_test_tasks)

    @abc.abstractmethod
    def _generate_tasks(self, num_tasks: int) -> List[EnvironmentTask]:
        raise NotImplementedError

    def render_state_plt(
            self,
            state: State,
            task: EnvironmentTask,
            action: Optional[Action] = None,
            caption: Optional[str] = None) -> matplotlib.figure.Figure:
        raise NotImplementedError("This env does not use Matplotlib")

    @abc.abstractmethod
    def _get_language_goal_prompt_prefix(self,
                                         object_names: Collection[str]) -> str:
        raise NotImplementedError

    def _parse_init_preds_from_json(
            self, spec: Dict[str, List[List[str]]],
            id_to_obj: Dict[str, Object]) -> Set[GroundAtom]:
        """Helper for parsing init preds from JSON task specifications."""
        pred_names = {p.name for p in self.predicates}
        assert set(spec.keys()).issubset(pred_names)
        pred_to_args = {p: spec.get(p.name, []) for p in self.predicates}
        init_preds: Set[GroundAtom] = set()
        for pred, args in pred_to_args.items():
            for id_args in args:
                obj_args = [id_to_obj[a] for a in id_args]
                init_atom = GroundAtom(pred, obj_args)
                init_preds.add(init_atom)
        return init_preds

    def _load_task_from_json(self, json_file: Path) -> EnvironmentTask:
        """Create a task from a JSON file.

        By default, we assume JSON files are in the following format:

        {
            "objects": {
                <object name>: <type name>
            }
            "init": {
                <object name>: {
                    <feature name>: <value>
                }
            }
            "goal": {
                <predicate name> : [
                    [<object name>]
                ]
            }
        }

        Instead of "goal", "language_goal" can also be used.

        Environments can override this method to handle different formats.
        """
        with open(json_file, "r", encoding="utf-8") as f:
            json_dict = json.load(f)
        object_name_to_object: Dict[str, Object] = {}
        # Parse objects.
        type_name_to_type = {t.name: t for t in self.types}
        for obj_name, type_name in json_dict["objects"].items():
            obj_type = type_name_to_type[type_name]
            obj = Object(obj_name, obj_type)
            object_name_to_object[obj_name] = obj
        assert set(object_name_to_object).\
            issubset(set(json_dict["init"])), \
            "The init state can only include objects in `objects`."
        assert set(object_name_to_object).\
            issuperset(set(json_dict["init"])), \
            "The init state must include every object in `objects`."
        # Parse initial state.
        # NOTE: this is currently ignored; we will update after we add
        # predicates that are defined in terms of the continuous state.
        init_dict: Dict[Object, Array] = {
            o: np.zeros(0, dtype=np.float32)
            for o in object_name_to_object.values()
        }
        # NOTE: We need to parse out init preds to create a simulator state.
        init_atoms = self._parse_init_preds_from_json(json_dict["init_preds"],
                                                      object_name_to_object)
        # Remove any atoms that are defined via classifiers.
        init_atoms = {
            a
            for a in init_atoms
            if a.predicate not in self.continuous_feature_predicates
        }
        init_state = self._build_partial_perception_state(
            init_dict, init_atoms)
        # Parse goal.
        if "goal" in json_dict:
            goal = self._parse_goal_from_json(json_dict["goal"],
                                              object_name_to_object)
        else:  # pragma: no cover
            if CFG.override_json_with_input:
                goal = self._parse_goal_from_input_to_json(
                    init_state, json_dict, object_name_to_object)
            else:
                assert "language_goal" in json_dict
                goal = self._parse_language_goal_from_json(
                    json_dict["language_goal"], object_name_to_object)
        return EnvironmentTask(init_state, goal)


###############################################################################
#                                Grocery Env                                  #
###############################################################################


class SpotGroceryEnv(SpotEnv):
    """An environment containing tasks for a real Spot robot to execute.

    Currently, the robot can move to specific 'surfaces' (e.g. tables),
    pick objects from on top these surfaces, and then place them
    elsewhere.
    """

    def __init__(self, use_gui: bool = True) -> None:
        super().__init__(use_gui)

        # Types
        self._robot_type = Type("robot", [])
        self._can_type = Type("soda_can", [])
        self._surface_type = Type("flat_surface", [])

        # Predicates
        # Note that all classifiers assigned here just directly use
        # the ground atoms from the low-level simulator state.
        self._temp_On = Predicate("On", [self._can_type, self._surface_type],
                                  lambda s, o: False)
        self._On = Predicate("On", [self._can_type, self._surface_type],
                             _create_dummy_predicate_classifier(self._temp_On))
        self._temp_HandEmpty = Predicate("HandEmpty", [self._robot_type],
                                         lambda s, o: False)
        self._HandEmpty = Predicate(
            "HandEmpty", [self._robot_type],
            _create_dummy_predicate_classifier(self._temp_HandEmpty))
        self._temp_HoldingCan = Predicate("HoldingCan",
                                          [self._robot_type, self._can_type],
                                          lambda s, o: False)
        self._HoldingCan = Predicate(
            "HoldingCan", [self._robot_type, self._can_type],
            _create_dummy_predicate_classifier(self._temp_HoldingCan))
        self._temp_ReachableCan = Predicate("ReachableCan",
                                            [self._robot_type, self._can_type],
                                            lambda s, o: False)
        self._ReachableCan = Predicate(
            "ReachableCan", [self._robot_type, self._can_type],
            _create_dummy_predicate_classifier(self._temp_ReachableCan))
        self._temp_ReachableSurface = Predicate(
            "ReachableSurface", [self._robot_type, self._surface_type],
            lambda s, o: False)
        self._ReachableSurface = Predicate(
            "ReachableSurface", [self._robot_type, self._surface_type],
            _create_dummy_predicate_classifier(self._temp_ReachableSurface))

        # STRIPS Operators (needed for option creation)
        # MoveToCan
        spot = Variable("?robot", self._robot_type)
        can = Variable("?can", self._can_type)
        add_effs = {LiftedAtom(self._ReachableCan, [spot, can])}
        ignore_effs = {self._ReachableCan, self._ReachableSurface}
        self._MoveToCanOp = STRIPSOperator("MoveToCan", [spot, can], set(),
                                           add_effs, set(), ignore_effs)
        # MoveToSurface
        spot = Variable("?robot", self._robot_type)
        surface = Variable("?surface", self._surface_type)
        add_effs = {LiftedAtom(self._ReachableSurface, [spot, surface])}
        ignore_effs = {self._ReachableCan, self._ReachableSurface}
        self._MoveToSurfaceOp = STRIPSOperator("MoveToSurface",
                                               [spot, surface], set(),
                                               add_effs, set(), ignore_effs)
        # GraspCan
        spot = Variable("?robot", self._robot_type)
        can = Variable("?can", self._can_type)
        surface = Variable("?surface", self._surface_type)
        preconds = {
            LiftedAtom(self._On, [can, surface]),
            LiftedAtom(self._ReachableCan, [spot, can]),
            LiftedAtom(self._HandEmpty, [spot])
        }
        add_effs = {LiftedAtom(self._HoldingCan, [spot, can])}
        del_effs = {
            LiftedAtom(self._On, [can, surface]),
            LiftedAtom(self._HandEmpty, [spot])
        }
        self._GraspCanOp = STRIPSOperator("GraspCan", [spot, can, surface],
                                          preconds, add_effs, del_effs, set())
        # Place Can
        spot = Variable("?robot", self._robot_type)
        can = Variable("?can", self._can_type)
        surface = Variable("?surface", self._surface_type)
        preconds = {
            LiftedAtom(self._ReachableSurface, [spot, surface]),
            LiftedAtom(self._HoldingCan, [spot, can])
        }
        add_effs = {
            LiftedAtom(self._On, [can, surface]),
            LiftedAtom(self._HandEmpty, [spot])
        }
        del_effs = {LiftedAtom(self._HoldingCan, [spot, can])}
        self._PlaceCanOp = STRIPSOperator("PlaceCanOntop",
                                          [spot, can, surface], preconds,
                                          add_effs, del_effs, set())

        self._strips_operators = {
            self._MoveToCanOp, self._MoveToSurfaceOp, self._GraspCanOp,
            self._PlaceCanOp
        }

    @property
    def types(self) -> Set[Type]:
        return {self._robot_type, self._can_type, self._surface_type}

    @property
    def predicates(self) -> Set[Predicate]:
        return {
            self._On, self._HandEmpty, self._HoldingCan, self._ReachableCan,
            self._ReachableSurface
        }

    @classmethod
    def get_name(cls) -> str:
        return "spot_grocery_env"

    def _generate_tasks(self, num_tasks: int) -> List[EnvironmentTask]:
        tasks: List[EnvironmentTask] = []
        spot = Object("spot", self._robot_type)
        kitchen_counter = Object("counter", self._surface_type)
        snack_table = Object("snack_table", self._surface_type)
        soda_can = Object("soda_can", self._can_type)
        objects = [spot, kitchen_counter, snack_table, soda_can]
        for _ in range(num_tasks):
            init_dict: Dict[Object, Array] = {
                o: np.zeros(0, dtype=np.float32)
                for o in objects
            }
            init_atoms = {
                GroundAtom(self._HandEmpty, [spot]),
                GroundAtom(self._On, [soda_can, kitchen_counter])
            }
            init_state = self._build_partial_perception_state(
                init_dict, init_atoms)
            goal = {GroundAtom(self._On, [soda_can, snack_table])}
            tasks.append(EnvironmentTask(init_state, goal))
        return tasks

    @property
    def goal_predicates(self) -> Set[Predicate]:
        return {self._On}

    def _get_language_goal_prompt_prefix(self,
                                         object_names: Collection[str]) -> str:
        # pylint:disable=line-too-long
        available_predicates = ", ".join(
            [p.name for p in sorted(self.goal_predicates)])
        available_objects = ", ".join(sorted(object_names))
        # We could extract the object names, but this is simpler.
        assert {"spot", "counter", "snack_table",
                "soda_can"}.issubset(object_names)
        prompt = f"""# The available predicates are: {available_predicates}
# The available objects are: {available_objects}
# Use the available predicates and objects to convert natural language goals into JSON goals.
        
# Hey spot, can you move the soda can to the snack table?
{{"On": [["soda_can", "snack_table"]]}}
"""
        return prompt


###############################################################################
#                                Bike Repair Env                              #
###############################################################################


# TODO: make sure to grab the observation of the gripper open percentage
class SpotBikeEnv(SpotEnv):
    """An environment containing bike-repair related tasks for a real Spot
    robot to execute."""

    def __init__(self, use_gui: bool = True) -> None:
        super().__init__(use_gui)

        # Types
        self._robot_type = Type("robot", ["gripper_open_percentage"])
        self._tool_type = Type("tool", [])
        self._surface_type = Type("flat_surface", [])
        self._bag_type = Type("bag", [])
        self._platform_type = Type("platform", [])

        # Predicates
        # Note that all classifiers assigned here just directly use
        # the ground atoms from the low-level simulator state.
        self._temp_On = Predicate("On", [self._tool_type, self._surface_type],
                                  lambda s, o: False)
        self._On = Predicate("On", [self._tool_type, self._surface_type],
                             _create_dummy_predicate_classifier(self._temp_On))
        self._temp_InBag = Predicate("InBag",
                                     [self._tool_type, self._bag_type],
                                     lambda s, o: False)
        self._InBag = Predicate(
            "InBag", [self._tool_type, self._bag_type],
            _create_dummy_predicate_classifier(self._temp_InBag))
        self._HandEmpty = Predicate("HandEmpty", [self._robot_type],
                                    self._handempty_classifier)
        self._HoldingTool = Predicate("HoldingTool",
                                      [self._robot_type, self._tool_type],
                                      self._holding_classifier)
        self._HoldingBag = Predicate("HoldingBag",
                                     [self._robot_type, self._bag_type],
                                     self._holding_classifier)
        self._HoldingPlatformLeash = Predicate(
            "HoldingPlatformLeash", [self._robot_type, self._platform_type],
            self._holding_classifier)
        self._temp_ReachableTool = Predicate(
            "ReachableTool", [self._robot_type, self._tool_type],
            lambda s, o: False)
        self._ReachableTool = Predicate(
            "ReachableTool", [self._robot_type, self._tool_type],
            _create_dummy_predicate_classifier(self._temp_ReachableTool))
        self._temp_ReachableBag = Predicate("ReachableBag",
                                            [self._robot_type, self._bag_type],
                                            lambda s, o: False)
        self._ReachableBag = Predicate(
            "ReachableBag", [self._robot_type, self._bag_type],
            _create_dummy_predicate_classifier(self._temp_ReachableBag))
        self._temp_ReachablePlatform = Predicate(
            "ReachablePlatform", [self._robot_type, self._platform_type],
            lambda s, o: False)
        self._ReachablePlatform = Predicate(
            "ReachablePlatform", [self._robot_type, self._platform_type],
            _create_dummy_predicate_classifier(self._temp_ReachablePlatform))
        self._temp_XYReachableSurface = Predicate(
            "ReachableSurface", [self._robot_type, self._surface_type],
            lambda s, o: False)
        self._XYReachableSurface = Predicate(
            "ReachableSurface", [self._robot_type, self._surface_type],
            _create_dummy_predicate_classifier(self._temp_XYReachableSurface))
        self._temp_SurfaceTooHigh = Predicate(
            "SurfaceTooHigh", [self._robot_type, self._surface_type],
            lambda s, o: False)
        self._SurfaceTooHigh = Predicate(
            "SurfaceTooHigh", [self._robot_type, self._surface_type],
            _create_dummy_predicate_classifier(self._temp_SurfaceTooHigh))
        self._temp_SurfaceNotTooHigh = Predicate(
            "SurfaceNotTooHigh", [self._robot_type, self._surface_type],
            lambda s, o: False)
        self._SurfaceNotTooHigh = Predicate(
            "SurfaceNotTooHigh", [self._robot_type, self._surface_type],
            _create_dummy_predicate_classifier(self._temp_SurfaceNotTooHigh))
        self._temp_PlatformNear = Predicate(
            "PlatformNear", [self._platform_type, self._surface_type],
            lambda s, o: False)
        self._PlatformNear = Predicate(
            "PlatformNear", [self._platform_type, self._surface_type],
            _create_dummy_predicate_classifier(self._temp_PlatformNear))

        # STRIPS Operators (needed for option creation)
        # MoveToTool
        spot = Variable("?robot", self._robot_type)
        tool = Variable("?tool", self._tool_type)
        add_effs = {LiftedAtom(self._ReachableTool, [spot, tool])}
        ignore_effs = {
            self._ReachableTool, self._ReachableBag, self._XYReachableSurface,
            self._ReachablePlatform
        }
        self._MoveToToolOp = STRIPSOperator("MoveToTool", [spot, tool], set(),
                                            add_effs, set(), ignore_effs)
        # MoveToSurface
        spot = Variable("?robot", self._robot_type)
        surface = Variable("?surface", self._surface_type)
        add_effs = {LiftedAtom(self._XYReachableSurface, [spot, surface])}
        ignore_effs = {
            self._ReachableTool, self._ReachableBag, self._XYReachableSurface,
            self._ReachablePlatform
        }
        self._MoveToSurfaceOp = STRIPSOperator("MoveToSurface",
                                               [spot, surface], set(),
                                               add_effs, set(), ignore_effs)
        # MoveToPlatform
        spot = Variable("?robot", self._robot_type)
        platform = Variable("?platform", self._platform_type)
        add_effs = {LiftedAtom(self._ReachablePlatform, [spot, platform])}
        ignore_effs = {
            self._ReachableTool, self._ReachableBag, self._XYReachableSurface,
            self._ReachablePlatform
        }
        self._MoveToPlatformOp = STRIPSOperator("MoveToPlatform",
                                                [spot, platform], set(),
                                                add_effs, set(), ignore_effs)
        # MoveToBag
        spot = Variable("?robot", self._robot_type)
        bag = Variable("?platform", self._bag_type)
        add_effs = {LiftedAtom(self._ReachableBag, [spot, bag])}
        ignore_effs = {
            self._ReachableTool, self._ReachableBag, self._XYReachableSurface,
            self._ReachablePlatform
        }
        self._MoveToBagOp = STRIPSOperator("MoveToBag", [spot, bag], set(),
                                           add_effs, set(), ignore_effs)
        # GraspToolFromNotHigh
        spot = Variable("?robot", self._robot_type)
        tool = Variable("?tool", self._tool_type)
        surface = Variable("?surface", self._surface_type)
        preconds = {
            LiftedAtom(self._On, [tool, surface]),
            LiftedAtom(self._ReachableTool, [spot, tool]),
            LiftedAtom(self._HandEmpty, [spot]),
            LiftedAtom(self._SurfaceNotTooHigh, [spot, surface])
        }
        add_effs = {LiftedAtom(self._HoldingTool, [spot, tool])}
        del_effs = {
            LiftedAtom(self._On, [tool, surface]),
            LiftedAtom(self._HandEmpty, [spot])
        }
        self._GraspToolFromNotHighOp = STRIPSOperator("GraspToolFromNotHigh",
                                                      [spot, tool, surface],
                                                      preconds, add_effs,
                                                      del_effs, set())
        # GrabPlatformLeash
        spot = Variable("?robot", self._robot_type)
        platform = Variable("?platform", self._platform_type)
        preconds = {
            LiftedAtom(self._ReachablePlatform, [spot, platform]),
            LiftedAtom(self._HandEmpty, [spot]),
        }
        add_effs = {LiftedAtom(self._HoldingPlatformLeash, [spot, platform])}
        del_effs = {LiftedAtom(self._HandEmpty, [spot])}
        self._GraspPlatformLeashOp = STRIPSOperator("GraspPlatformLeash",
                                                    [spot, platform], preconds,
                                                    add_effs, del_effs, set())
        # DragPlatform
        spot = Variable("?robot", self._robot_type)
        platform = Variable("?platform", self._platform_type)
        surface = Variable("?surface", self._surface_type)
        preconds = {
            LiftedAtom(self._HoldingPlatformLeash, [spot, platform]),
        }
        add_effs = {
            LiftedAtom(self._PlatformNear, [platform, surface]),
            LiftedAtom(self._HandEmpty, [spot])
        }
        del_effs = {LiftedAtom(self._HoldingPlatformLeash, [spot, platform])}
        self._DragPlatformOp = STRIPSOperator("DragPlatform",
                                              [spot, platform, surface],
                                              preconds, add_effs, del_effs,
                                              set())
        # GraspToolFromHigh
        spot = Variable("?robot", self._robot_type)
        tool = Variable("?tool", self._tool_type)
        platform = Variable("?platform", self._platform_type)
        surface = Variable("?surface", self._surface_type)
        preconds = {
            LiftedAtom(self._On, [tool, surface]),
            LiftedAtom(self._ReachableTool, [spot, tool]),
            LiftedAtom(self._HandEmpty, [spot]),
            LiftedAtom(self._SurfaceTooHigh, [spot, surface]),
            LiftedAtom(self._PlatformNear, [platform, surface])
        }
        add_effs = {LiftedAtom(self._HoldingTool, [spot, tool])}
        del_effs = {
            LiftedAtom(self._On, [tool, surface]),
            LiftedAtom(self._HandEmpty, [spot])
        }
        self._GraspToolFromHighOp = STRIPSOperator(
            "GraspToolFromHigh", [spot, tool, platform, surface], preconds,
            add_effs, del_effs, set())
        # GraspBag
        spot = Variable("?robot", self._robot_type)
        bag = Variable("?bag", self._bag_type)
        preconds = {
            LiftedAtom(self._ReachableBag, [spot, bag]),
            LiftedAtom(self._HandEmpty, [spot]),
        }
        add_effs = {LiftedAtom(self._HoldingBag, [spot, bag])}
        del_effs = {LiftedAtom(self._HandEmpty, [spot])}
        self._GraspBagOp = STRIPSOperator("GraspBag", [spot, bag], preconds,
                                          add_effs, del_effs, set())
        # PlaceToolOnNotHighSurface
        spot = Variable("?robot", self._robot_type)
        tool = Variable("?tool", self._tool_type)
        surface = Variable("?surface", self._surface_type)
        preconds = {
            LiftedAtom(self._XYReachableSurface, [spot, surface]),
            LiftedAtom(self._SurfaceNotTooHigh, [spot, surface]),
            LiftedAtom(self._HoldingTool, [spot, tool])
        }
        add_effs = {
            LiftedAtom(self._On, [tool, surface]),
            LiftedAtom(self._HandEmpty, [spot])
        }
        del_effs = {LiftedAtom(self._HoldingTool, [spot, tool])}
        self._PlaceToolNotHighOp = STRIPSOperator("PlaceToolNotHigh",
                                                  [spot, tool, surface],
                                                  preconds, add_effs, del_effs,
                                                  set())
        # PlaceIntoBag
        spot = Variable("?robot", self._robot_type)
        tool = Variable("?tool", self._tool_type)
        bag = Variable("?bag", self._bag_type)
        preconds = {
            LiftedAtom(self._ReachableBag, [spot, bag]),
            LiftedAtom(self._HoldingTool, [spot, tool])
        }
        add_effs = {
            LiftedAtom(self._InBag, [tool, bag]),
            LiftedAtom(self._HandEmpty, [spot])
        }
        del_effs = {LiftedAtom(self._HoldingTool, [spot, tool])}
        self._PlaceIntoBagOp = STRIPSOperator("PlaceIntoBag",
                                              [spot, tool, bag], preconds,
                                              add_effs, del_effs, set())

        self._strips_operators = {
            self._MoveToToolOp,
            self._MoveToSurfaceOp,
            self._MoveToPlatformOp,
            self._MoveToBagOp,
            self._GraspToolFromNotHighOp,
            self._GraspPlatformLeashOp,
            self._DragPlatformOp,
            self._GraspToolFromHighOp,
            self._GraspBagOp,
            self._PlaceToolNotHighOp,
            self._PlaceIntoBagOp,
        }

    @property
    def types(self) -> Set[Type]:
        return {
            self._robot_type, self._tool_type, self._surface_type,
            self._bag_type, self._platform_type
        }

    @property
    def predicates(self) -> Set[Predicate]:
        return {
            self._On,
            self._InBag,
            self._HandEmpty,
            self._HoldingTool,
            self._HoldingBag,
            self._HoldingPlatformLeash,
            self._ReachableTool,
            self._ReachableBag,
            self._ReachablePlatform,
            self._XYReachableSurface,
            self._SurfaceTooHigh,
            self._SurfaceNotTooHigh,
            self._PlatformNear,
        }

    def _holding_classifier(self, state: State,
                            objects: Sequence[Object]) -> bool:
        # IMPORTANT NOTE: This only works if the gripper is CLOSED. Thus, we 
        # need to make sure that we always close the gripper before running
        # this classifier!
        spot, _ = objects
        gripper_open_percentage = state.get(spot, "gripper_open_percentage")
        return gripper_open_percentage > 1.0

    def _handempty_classifier(self, state: State,
                              objects: Sequence[Object]) -> bool:
        return not self._holding_classifier(state, objects)

    @classmethod
    def get_name(cls) -> str:
        return "spot_bike_env"

    def _generate_tasks(self, num_tasks: int) -> List[EnvironmentTask]:
        tasks: List[EnvironmentTask] = []
        spot = Object("spot", self._robot_type)
        hammer = Object("hammer", self._tool_type)
        hex_key = Object("hex_key", self._tool_type)
        hex_screwdriver = Object("hex_screwdriver", self._tool_type)
        brush = Object("brush", self._tool_type)
        tool_room_table = Object("tool_room_table", self._surface_type)
        low_wall_rack = Object("low_wall_rack", self._surface_type)
        high_wall_rack = Object("high_wall_rack", self._surface_type)
        bag = Object("toolbag", self._bag_type)
        movable_platform = Object("movable_platform", self._platform_type)
        objects = [
            spot, hammer, hex_key, hex_screwdriver, brush, tool_room_table,
            low_wall_rack, high_wall_rack, bag, movable_platform
        ]

        for _ in range(num_tasks):
            init_dict: Dict[Object, Array] = {
                o: np.zeros(0, dtype=np.float32)
                for o in objects
            }
            init_atoms = {
                GroundAtom(self._HandEmpty, [spot]),
                GroundAtom(self._On, [hammer, low_wall_rack]),
                GroundAtom(self._On, [hex_key, low_wall_rack]),
                GroundAtom(self._On, [brush, tool_room_table]),
                GroundAtom(self._On, [hex_screwdriver, tool_room_table]),
                GroundAtom(self._SurfaceNotTooHigh, [spot, low_wall_rack]),
                GroundAtom(self._SurfaceNotTooHigh, [spot, tool_room_table]),
                GroundAtom(self._SurfaceTooHigh, [spot, high_wall_rack]),
            }
            init_state = self._build_partial_perception_state(
                init_dict, init_atoms)
            goal = {
                GroundAtom(self._InBag, [hammer, bag]),
                GroundAtom(self._InBag, [brush, bag]),
                GroundAtom(self._InBag, [hex_key, bag]),
                GroundAtom(self._InBag, [hex_screwdriver, bag]),
            }
            tasks.append(EnvironmentTask(init_state, goal))
        return tasks

    @property
    def goal_predicates(self) -> Set[Predicate]:
        return self.predicates

    def _get_language_goal_prompt_prefix(self,
                                         object_names: Collection[str]) -> str:
        # pylint:disable=line-too-long
        available_predicates = ", ".join([
            str((p.name, p.types, p.arity))
            for p in sorted(self.goal_predicates)
        ])
        available_objects = ", ".join(sorted(object_names))
        # We could extract the object names, but this is simpler.
        assert {"spot", "hammer", "toolbag",
                "low_wall_rack"}.issubset(object_names)
        prompt = f"""# The available predicates are: {available_predicates}
# The available objects are: {available_objects}
# Use the available predicates and objects to convert natural language goals into JSON goals.

# Hey spot, can you put the hammer into the bag?
{{"InBag": [["hammer", "toolbag"]]}}

# Will you put the bag onto the low rack, please?
{{"On": [["toolbag", "low_wall_rack"]],"HandEmpty": [["spot"]]}}

# Go to the low_wall_rack.
{{"ReachableSurface": [["spot", "low_wall_rack"]]}}
"""
        return prompt<|MERGE_RESOLUTION|>--- conflicted
+++ resolved
@@ -14,11 +14,7 @@
 from predicators.envs import BaseEnv
 from predicators.envs.pddl_env import _action_to_ground_strips_op
 from predicators.settings import CFG
-<<<<<<< HEAD
 from predicators.spot_utils.spot_utils import get_spot_interface
-=======
-from predicators.spot_utils.spot_utils import get_spot_controllers
->>>>>>> 50477a2d
 from predicators.structs import Action, Array, EnvironmentTask, GroundAtom, \
     LiftedAtom, Object, Observation, Predicate, State, STRIPSOperator, Type, \
     Variable
@@ -85,16 +81,11 @@
 
     def __init__(self, use_gui: bool = True) -> None:
         super().__init__(use_gui)
-        self._spot_controllers = get_spot_controllers()
+        self._spot_interface = get_spot_interface()
         # Note that we need to include the operators in this
         # class because they're used to update the symbolic
         # parts of the state during execution.
         self._strips_operators: Set[STRIPSOperator] = set()
-<<<<<<< HEAD
-        self._ordered_strips_operators: List[STRIPSOperator] = list(
-            self._strips_operators)
-        self._spot_interface = get_spot_interface()
-=======
 
     @property
     def _ordered_strips_operators(self) -> List[STRIPSOperator]:
@@ -111,8 +102,7 @@
     @property
     def _max_controller_params(self) -> int:
         return max(p.shape[0]
-                   for p in self._spot_controllers.params_spaces.values())
->>>>>>> 50477a2d
+                   for p in self._spot_interface.params_spaces.values())
 
     @property
     def strips_operators(self) -> Set[STRIPSOperator]:
@@ -179,7 +169,7 @@
 
         Exposed for use by oracle options.
         """
-        return self._spot_controllers.params_spaces[name]
+        return self._spot_interface.params_spaces[name]
 
     def build_action(self, state: State, op: STRIPSOperator,
                      objects: Sequence[Object], params: Array) -> Action:
@@ -210,7 +200,7 @@
         name, objects, params = self._parse_action(state, action)
         # Execute the controller in the real environment.
         current_atoms = utils.abstract(state, self.predicates)
-        self._spot_controllers.execute(name, current_atoms, objects, params)
+        self._spot_interface.execute(name, current_atoms, objects, params)
         # Get the part of the new state that is determined based on
         # continuous feature values.
         next_state = self._get_continuous_observation()
@@ -234,7 +224,10 @@
         the simulator_state may vary per environment.
         """
         sim_state_preds = self.predicates - self.continuous_feature_predicates
-        assert all(a.predicate in sim_state_preds for a in ground_atoms)
+        try:
+            assert all(a.predicate in sim_state_preds for a in ground_atoms)
+        except AssertionError:
+            import ipdb; ipdb.set_trace()
         simulator_state = {
             "predicates": sim_state_preds,
             "atoms": ground_atoms
@@ -562,7 +555,6 @@
 ###############################################################################
 
 
-# TODO: make sure to grab the observation of the gripper open percentage
 class SpotBikeEnv(SpotEnv):
     """An environment containing bike-repair related tasks for a real Spot
     robot to execute."""
@@ -850,11 +842,28 @@
 
     def _handempty_classifier(self, state: State,
                               objects: Sequence[Object]) -> bool:
-        return not self._holding_classifier(state, objects)
+        spot = objects[0]
+        gripper_open_percentage = state.get(spot, "gripper_open_percentage")
+        return gripper_open_percentage <= 1.0
 
     @classmethod
     def get_name(cls) -> str:
         return "spot_bike_env"
+    
+    @property
+    def continuous_feature_predicates(self) -> Set[Predicate]:
+        """The predicates that are NOT stored in the simulator state."""
+        # Nontrivial predicates coming soon.
+        return {self._HandEmpty}
+    
+    def _get_continuous_observation(self) -> State:
+        """Helper for step()."""
+        # Nontrivial implementation coming soon.
+        curr_state = State(self._current_observation.data.copy())
+        new_gripper_open_perc = self._spot_interface.get_gripper_obs()
+        spot = curr_state.get_objects(self._robot_type)[0]
+        curr_state.set(spot, "gripper_open_percentage", new_gripper_open_perc)
+        return curr_state
 
     def _generate_tasks(self, num_tasks: int) -> List[EnvironmentTask]:
         tasks: List[EnvironmentTask] = []
@@ -872,14 +881,14 @@
             spot, hammer, hex_key, hex_screwdriver, brush, tool_room_table,
             low_wall_rack, high_wall_rack, bag, movable_platform
         ]
-
         for _ in range(num_tasks):
-            init_dict: Dict[Object, Array] = {
-                o: np.zeros(0, dtype=np.float32)
-                for o in objects
-            }
+            init_dict = {spot: np.array([0.0])}
+            
+            for obj in objects:
+                if obj != spot:
+                    init_dict[obj] = np.array([])
+
             init_atoms = {
-                GroundAtom(self._HandEmpty, [spot]),
                 GroundAtom(self._On, [hammer, low_wall_rack]),
                 GroundAtom(self._On, [hex_key, low_wall_rack]),
                 GroundAtom(self._On, [brush, tool_room_table]),
