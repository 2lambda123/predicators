"""Basic environment for the Boston Dynamics Spot Robot."""
import abc
import functools
import json
import logging
import time
from dataclasses import dataclass
from enum import Enum
from pathlib import Path
from typing import Callable, ClassVar, Collection, Dict, Iterator, List, \
    Optional, Sequence, Set, Tuple

import matplotlib
import numpy as np
from bosdyn.client import create_standard_sdk, math_helpers
from bosdyn.client.lease import LeaseClient, LeaseKeepAlive
from bosdyn.client.sdk import Robot
from bosdyn.client.util import authenticate, setup_logging
from gym.spaces import Box
from scipy.spatial import Delaunay  # pylint: disable=no-name-in-module

from predicators import utils
from predicators.envs import BaseEnv
from predicators.settings import CFG
from predicators.spot_utils.perception.object_detection import \
    AprilTagObjectDetectionID, KnownStaticObjectDetectionID, \
    LanguageObjectDetectionID, ObjectDetectionID, detect_objects, \
    visualize_all_artifacts
from predicators.spot_utils.perception.perception_structs import \
    RGBDImageWithContext
from predicators.spot_utils.perception.spot_cameras import capture_images
from predicators.spot_utils.skills.spot_find_objects import \
    init_search_for_objects
from predicators.spot_utils.skills.spot_hand_move import \
    move_hand_to_relative_pose
from predicators.spot_utils.skills.spot_navigation import go_home, \
    navigate_to_absolute_pose
from predicators.spot_utils.skills.spot_stow_arm import stow_arm
from predicators.spot_utils.spot_localization import SpotLocalizer
from predicators.spot_utils.utils import get_graph_nav_dir, \
    get_robot_gripper_open_percentage, get_spot_home_pose, \
    load_spot_metadata, verify_estop
from predicators.structs import Action, EnvironmentTask, GoalDescription, \
    GroundAtom, LiftedAtom, Object, Observation, Predicate, State, \
    STRIPSOperator, Type, Variable

###############################################################################
#                                Base Class                                   #
###############################################################################


@dataclass(frozen=True)
class _SpotObservation:
    """An observation for a SpotEnv."""
    # Camera name to image
    images: Dict[str, RGBDImageWithContext]
    # Objects that are seen in the current image and their positions in world
    objects_in_view: Dict[Object, math_helpers.SE3Pose]
    # Objects seen only by the hand camera
    objects_in_hand_view: Set[Object]
    # Expose the robot object.
    robot: Object
    # Status of the robot gripper.
    gripper_open_percentage: float
    # Robot SE3 Pose
    robot_pos: math_helpers.SE3Pose
    # Ground atoms without ground-truth classifiers
    # A placeholder until all predicates have classifiers
    nonpercept_atoms: Set[GroundAtom]
    nonpercept_predicates: Set[Predicate]


class _PartialPerceptionState(State):
    """Some continuous object features, and ground atoms in simulator_state.

    The main idea here is that we have some predicates with actual
    classifiers implemented, but not all.

    NOTE: these states are only created in the perceiver, but they are used
    in the classifier definitions for the dummy predicates
    """

    @property
    def _simulator_state_predicates(self) -> Set[Predicate]:
        assert isinstance(self.simulator_state, Dict)
        return self.simulator_state["predicates"]

    @property
    def _simulator_state_atoms(self) -> Set[GroundAtom]:
        assert isinstance(self.simulator_state, Dict)
        return self.simulator_state["atoms"]

    def simulator_state_atom_holds(self, atom: GroundAtom) -> bool:
        """Check whether an atom holds in the simulator state."""
        assert atom.predicate in self._simulator_state_predicates
        return atom in self._simulator_state_atoms

    def allclose(self, other: State) -> bool:
        if self.simulator_state != other.simulator_state:
            return False
        return self._allclose(other)

    def copy(self) -> State:
        state_copy = {o: self._copy_state_value(self.data[o]) for o in self}
        sim_state_copy = {
            "predicates": self._simulator_state_predicates.copy(),
            "atoms": self._simulator_state_atoms.copy()
        }
        return _PartialPerceptionState(state_copy,
                                       simulator_state=sim_state_copy)


def _create_dummy_predicate_classifier(
        pred: Predicate) -> Callable[[State, Sequence[Object]], bool]:

    def _classifier(s: State, objs: Sequence[Object]) -> bool:
        assert isinstance(s, _PartialPerceptionState)
        atom = GroundAtom(pred, objs)
        return s.simulator_state_atom_holds(atom)

    return _classifier


@functools.lru_cache(maxsize=None)
def get_robot(
) -> Tuple[Optional[Robot], Optional[SpotLocalizer], Optional[LeaseClient]]:
    """Create the robot only once.

    If we are doing a dry run, return dummy Nones for each component.
    """
    if CFG.spot_run_dry:
        return None, None, None
    setup_logging(False)
    hostname = CFG.spot_robot_ip
    path = get_graph_nav_dir()
    sdk = create_standard_sdk("PredicatorsClient-")
    robot = sdk.create_robot(hostname)
    authenticate(robot)
    verify_estop(robot)
    lease_client = robot.ensure_client(LeaseClient.default_service_name)
    lease_client.take()
    lease_keepalive = LeaseKeepAlive(lease_client,
                                     must_acquire=True,
                                     return_at_exit=True)
    assert path.exists()
    localizer = SpotLocalizer(robot, path, lease_client, lease_keepalive)
    return robot, localizer, lease_client


@functools.lru_cache(maxsize=None)
def get_detection_id_for_object(obj: Object) -> ObjectDetectionID:
    """Exposed for wrapper and options."""
    # Avoid circular import issues.
    from predicators.envs import \
        get_or_create_env  # pylint: disable=import-outside-toplevel
    env = get_or_create_env(CFG.env)
    assert isinstance(env, SpotRearrangementEnv)
    detection_id_to_obj = env._detection_id_to_obj  # pylint: disable=protected-access
    obj_to_detection_id = {o: d for d, o in detection_id_to_obj.items()}
    return obj_to_detection_id[obj]


@functools.lru_cache(maxsize=None)
def get_allowed_map_regions() -> Collection[Delaunay]:
    """Gets Delaunay regions from metadata that correspond to free space."""
    metadata = load_spot_metadata()
    allowed_regions = metadata.get("allowed-regions", {})
    convex_hulls = []
    for region_pts in allowed_regions.values():
        dealunay_hull = Delaunay(np.array(region_pts))
        convex_hulls.append(dealunay_hull)
    return convex_hulls


def get_known_immovable_objects() -> Dict[Object, math_helpers.SE3Pose]:
    """Load known immovable object poses from metadata."""
    known_immovables = load_spot_metadata()["known-immovable-objects"]
    obj_to_pose: Dict[Object, math_helpers.SE3Pose] = {}
    for obj_name, obj_pos in known_immovables.items():
        obj = Object(obj_name, _immovable_object_type)
        yaw = obj_pos.get("yaw", 0.0)
        rot = math_helpers.Quat.from_yaw(yaw)
        pose = math_helpers.SE3Pose(obj_pos["x"],
                                    obj_pos["y"],
                                    obj_pos["z"],
                                    rot=rot)
        obj_to_pose[obj] = pose
    return obj_to_pose


class SpotRearrangementEnv(BaseEnv):
    """An environment containing tasks for a real Spot robot to execute.

    This is a base class that specific sub-classes that define actual
    tasks should inherit from.
    """

    render_x_lb: ClassVar[float] = -1.0
    render_x_ub: ClassVar[float] = 5.0
    render_y_lb: ClassVar[float] = -3.0
    render_y_ub: ClassVar[float] = 3.0

    def __init__(self, use_gui: bool = True) -> None:
        super().__init__(use_gui)
        assert "spot_wrapper" in CFG.approach, \
            "Must use spot wrapper in spot envs!"
        robot, localizer, lease_client = get_robot()
        self._robot = robot
        self._localizer = localizer
        self._lease_client = lease_client
        # Note that we need to include the operators in this
        # class because they're used to update the symbolic
        # parts of the state during execution.
        self._strips_operators: Set[STRIPSOperator] = set()
        self._current_task_goal_reached = False

        # Create constant objects.
        self._spot_object = Object("robot", _robot_type)

        # For noisy simulation in dry runs.
        self._noise_rng = np.random.default_rng(CFG.seed)

    @property
    def strips_operators(self) -> Set[STRIPSOperator]:
        """Expose the STRIPSOperators for use by oracles."""
        return self._strips_operators

    @property
    def types(self) -> Set[Type]:
        return set(_ALL_TYPES)

    @property
    def predicates(self) -> Set[Predicate]:
        return set(_ALL_PREDICATES)

    @property
    def goal_predicates(self) -> Set[Predicate]:
        return set(_ALL_PREDICATES)

    @property
    def percept_predicates(self) -> Set[Predicate]:
        """The predicates that are NOT stored in the simulator state."""
        return self.predicates - _NONPERCEPT_PREDICATES

    @property
    def action_space(self) -> Box:
        # The action space is effectively empty because only the extra info
        # part of actions are used.
        return Box(0, 1, (0, ))

    @abc.abstractmethod
    def _get_dry_task(self, train_or_test: str,
                      task_idx: int) -> EnvironmentTask:
        """Environment-specific task generation for spot dry runs."""

    def _get_next_dry_observation(
            self, action: Action,
            nonpercept_atoms: Set[GroundAtom]) -> _SpotObservation:
        """Step-like function for spot dry runs."""
        assert isinstance(action.extra_info, (list, tuple))
        action_name, action_objs, _, action_args = action.extra_info
        obs = self._current_observation
        assert isinstance(obs, _SpotObservation)

        if action_name == "MoveToHandViewObject":
            _, target_obj = action_objs
            robot_rel_se2_pose = action_args[1]
            return _dry_simulate_move_to_view_hand(obs, target_obj,
                                                   robot_rel_se2_pose,
                                                   nonpercept_atoms)

        if action_name == "PickObjectFromTop":
            return _dry_simulate_pick_from_top(obs, nonpercept_atoms)

        if action_name == "MoveToReachObject":
            robot_rel_se2_pose = action_args[1]
            return _dry_simulate_move_to_reach_obj(obs, robot_rel_se2_pose,
                                                   nonpercept_atoms)

        if action_name == "PlaceObjectOnTop":
            _, held_obj, target_surface = action_objs
            return _dry_simulate_place_on_top(obs, held_obj, target_surface,
                                              nonpercept_atoms)

        if action_name == "PrepareContainerForSweeping":
            _, container_obj, _, _ = action_objs
            _, _, new_robot_se2_pose = action_args
            return _dry_simulate_prepare_container_for_sweeping(
                obs, container_obj, new_robot_se2_pose, nonpercept_atoms)

        if action_name == "SweepIntoContainer":
            _, _, target, _, container = action_objs
            _, _, sweep_start_dx, sweep_start_dy = action_args
            return _dry_simulate_sweep_into_container(obs,
                                                      target,
                                                      container,
                                                      nonpercept_atoms,
                                                      start_dx=sweep_start_dx,
                                                      start_dy=sweep_start_dy,
                                                      rng=self._noise_rng)

        if action_name == "DragToUnblockObject":
            _, _, blocker = action_objs
            _, robot_rel_se2_pose = action_args
            return _dry_simulate_drag_to_unblock(obs, blocker,
                                                 robot_rel_se2_pose,
                                                 nonpercept_atoms)

        raise NotImplementedError("Dry simulation not implemented for action "
                                  f"{action_name}")

    def reset(self, train_or_test: str, task_idx: int) -> Observation:
        # NOTE: task_idx and train_or_test ignored unless loading from JSON!
        if CFG.test_task_json_dir is not None and train_or_test == "test":
            self._current_task = self._test_tasks[task_idx]
        elif CFG.spot_run_dry:
            self._current_task = self._get_dry_task(train_or_test, task_idx)
        else:
            prompt = f"Please set up {train_or_test} task {task_idx}!"
            utils.prompt_user(prompt)
            assert self._lease_client is not None
            self._lease_client.take()
            self._current_task = self._actively_construct_env_task()
        self._current_observation = self._current_task.init_obs
        self._current_task_goal_reached = False
        return self._current_task.init_obs

    def step(self, action: Action) -> Observation:
        """Override step() because simulate() is not implemented."""
        assert isinstance(action.extra_info, (list, tuple))
        action_name, _, action_fn, action_fn_args = action.extra_info
        # The extra info is (action name, objects, function, function args).
        # The action name is either an operator name (for use with nonpercept
        # predicates) or a special name. See below for the special names.

        obs = self._current_observation
        assert isinstance(obs, _SpotObservation)
        assert self.action_space.contains(action.arr)

        # Special case: the action is "done", indicating that the robot
        # believes it has finished the task. Used for goal checking.
        if action_name == "done":

            # During a dry run, trust that the goal is accomplished if the
            # done action is returned, since we don't want a human in the loop.
            if CFG.spot_run_dry:
                self._current_task_goal_reached = True
                return self._current_observation

            while True:
                goal_description = self._current_task.goal_description
                logging.info(f"The goal is: {goal_description}")
                prompt = "Is the goal accomplished? Answer y or n. "
                response = utils.prompt_user(prompt).strip()
                if response == "y":
                    self._current_task_goal_reached = True
                    break
                if response == "n":
                    self._current_task_goal_reached = False
                    break
                logging.info("Invalid input, must be either 'y' or 'n'")
            return self._current_observation

        # Otherwise, the action is either an operator to execute or a special
        # action. The only difference between the two is that operators update
        # the non-perfect states.

        operator_names = {o.name for o in self._strips_operators}

        # The action corresponds to an operator finishing.
        if action_name in operator_names:
            # Update the non-percepts.
            operator_names = {o.name for o in self._strips_operators}
            next_nonpercept = self._get_next_nonpercept_atoms(obs, action)
        else:
            next_nonpercept = obs.nonpercept_atoms

        if CFG.spot_run_dry:
            # Simulate the effect of the action.
            next_obs = self._get_next_dry_observation(action, next_nonpercept)

        else:
            # Execute the action in the real environment.
            action_fn(*action_fn_args)  # type: ignore

            # Get the new observation.
            next_obs = self._build_observation(next_nonpercept)

        self._current_observation = next_obs
        return self._current_observation

    def get_observation(self) -> Observation:
        return self._current_observation

    def goal_reached(self) -> bool:
        return self._current_task_goal_reached

    def _build_observation(self,
                           ground_atoms: Set[GroundAtom]) -> _SpotObservation:
        """Helper for building a new _SpotObservation().

        This is an environment method because the nonpercept predicates
        may vary per environment.
        """
        # Make sure the robot pose is up to date.
        assert self._robot is not None
        assert self._localizer is not None
        self._localizer.localize()
        # Get the universe of all object detections.
        all_object_detection_ids = set(self._detection_id_to_obj)
        # Get the camera images.
        time.sleep(0.5)
        rgbds = capture_images(self._robot, self._localizer)
        all_detections, all_artifacts = detect_objects(
            all_object_detection_ids, rgbds)

        outdir = Path(CFG.spot_perception_outdir)
        time_str = time.strftime("%Y%m%d-%H%M%S")
        detections_outfile = outdir / f"detections_{time_str}.png"
        no_detections_outfile = outdir / f"no_detections_{time_str}.png"

        visualize_all_artifacts(all_artifacts, detections_outfile,
                                no_detections_outfile)

        # Separately, get detections for the hand in particular.
        hand_rgbd = {
            k: v
            for (k, v) in rgbds.items() if k == "hand_color_image"
        }
        hand_detections, hand_artifacts = detect_objects(
            all_object_detection_ids, hand_rgbd)

        hand_detections_outfile = outdir / f"hand_detections_{time_str}.png"
        hand_no_detect_outfile = outdir / f"hand_no_detections_{time_str}.png"

        visualize_all_artifacts(hand_artifacts, hand_detections_outfile,
                                hand_no_detect_outfile)

        # Now construct a dict of all objects in view, as well as a set
        # of objects that the hand can see.
        objects_in_view = {
            self._detection_id_to_obj[det_id]: val
            for (det_id, val) in all_detections.items()
        }
        objects_in_hand_view = set(self._detection_id_to_obj[det_id]
                                   for det_id in hand_detections)
        gripper_open_percentage = get_robot_gripper_open_percentage(
            self._robot)
        robot_pos = self._localizer.get_last_robot_pose()
        # Prepare the non-percepts.
        nonpercept_preds = self.predicates - self.percept_predicates
        assert all(a.predicate in nonpercept_preds for a in ground_atoms)
        obs = _SpotObservation(rgbds, objects_in_view, objects_in_hand_view,
                               self._spot_object, gripper_open_percentage,
                               robot_pos, ground_atoms, nonpercept_preds)

        return obs

    def _get_next_nonpercept_atoms(self, obs: _SpotObservation,
                                   action: Action) -> Set[GroundAtom]:
        """Helper for step().

        This should be deprecated eventually.
        """
        assert isinstance(action.extra_info, (list, tuple))
        op_name, op_objects, _, _ = action.extra_info
        op_name_to_op = {o.name: o for o in self._strips_operators}
        op = op_name_to_op[op_name]
        ground_op = op.ground(tuple(op_objects))
        # Update the atoms using the operator.
        next_ground_atoms = utils.apply_operator(ground_op,
                                                 obs.nonpercept_atoms)
        # Return only the atoms for the non-percept predicates.
        return {
            a
            for a in next_ground_atoms
            if a.predicate not in self.percept_predicates
        }

    def simulate(self, state: State, action: Action) -> State:
        raise NotImplementedError("Simulate not implemented for SpotEnv.")

    def _generate_train_tasks(self) -> List[EnvironmentTask]:
        goal = self._generate_goal_description()  # currently just one goal
        return [
            EnvironmentTask(None, goal) for _ in range(CFG.num_train_tasks)
        ]

    def _generate_test_tasks(self) -> List[EnvironmentTask]:
        goal = self._generate_goal_description()  # currently just one goal
        return [EnvironmentTask(None, goal) for _ in range(CFG.num_test_tasks)]

    def _actively_construct_env_task(self) -> EnvironmentTask:
        # Have the spot walk around the environment once to construct
        # an initial observation.
        assert self._robot is not None
        assert self._localizer is not None
        objects_in_view = self._actively_construct_initial_object_views()
        rgbd_images = capture_images(self._robot, self._localizer)
        gripper_open_percentage = get_robot_gripper_open_percentage(
            self._robot)
        self._localizer.localize()
        robot_pos = self._localizer.get_last_robot_pose()
        nonpercept_atoms = self._get_initial_nonpercept_atoms()
        nonpercept_preds = self.predicates - self.percept_predicates
        assert all(a.predicate in nonpercept_preds for a in nonpercept_atoms)
        obs = _SpotObservation(rgbd_images, objects_in_view, set(),
                               self._spot_object, gripper_open_percentage,
                               robot_pos, nonpercept_atoms, nonpercept_preds)
        goal_description = self._generate_goal_description()
        task = EnvironmentTask(obs, goal_description)
        # Save the task for future use.
        json_objects = {o.name: o.type.name for o in objects_in_view}
        json_objects[self._spot_object.name] = self._spot_object.type.name
        init_json_dict = {
            o.name: {
                "x": pose.x,
                "y": pose.y,
                "z": pose.z,
                "qw": pose.rot.w,
                "qx": pose.rot.x,
                "qy": pose.rot.y,
                "qz": pose.rot.z,
            }
            for o, pose in objects_in_view.items()
        }
        # Add static object features.
        metadata = load_spot_metadata()
        static_object_features = metadata.get("static-object-features", {})
        for obj_name, obj_feats in static_object_features.items():
            if obj_name in init_json_dict:
                init_json_dict[obj_name].update(obj_feats)
        for obj in objects_in_view:
            if "lost" in obj.type.feature_names:
                init_json_dict[obj.name]["lost"] = 0.0
            if "in_hand_view" in obj.type.feature_names:
                init_json_dict[obj.name]["in_hand_view"] = 1.0
            if "in_view" in obj.type.feature_names:
                init_json_dict[obj.name]["in_view"] = 1.0
            if "held" in obj.type.feature_names:
                init_json_dict[obj.name]["held"] = 0.0
        init_json_dict[self._spot_object.name] = {
            "gripper_open_percentage": gripper_open_percentage,
            "x": robot_pos.x,
            "y": robot_pos.y,
            "z": robot_pos.z,
            "qw": robot_pos.rot.w,
            "qx": robot_pos.rot.x,
            "qy": robot_pos.rot.y,
            "qz": robot_pos.rot.z,
        }
        json_dict = {
            "objects": json_objects,
            "init": init_json_dict,
            "goal_description": goal_description,
        }
        outfile = utils.get_env_asset_path("task_jsons/spot/last.json",
                                           assert_exists=False)
        outpath = Path(outfile)
        outpath.parent.mkdir(parents=True, exist_ok=True)
        with open(outpath, "w", encoding="utf-8") as f:
            json.dump(json_dict, f, indent=4)
        logging.info(f"Dumped task to {outfile}. Rename it to save it.")
        return task

    def render_state_plt(
            self,
            state: State,
            task: EnvironmentTask,
            action: Optional[Action] = None,
            caption: Optional[str] = None) -> matplotlib.figure.Figure:
        raise NotImplementedError("This env does not use Matplotlib")

    def _load_task_from_json(self, json_file: Path) -> EnvironmentTask:
        # Use the BaseEnv default code for loading from JSON, which will
        # create a State as an observation. We'll then convert that State
        # into a _SpotObservation instead.
        base_env_task = super()._load_task_from_json(json_file)
        init = base_env_task.init
        # Images not currently saved or used.
        images: Dict[str, RGBDImageWithContext] = {}
        objects_in_view: Dict[Object, math_helpers.SE3Pose] = {}
        known_objects = set(
            self._detection_id_to_obj.values()) | {self._spot_object}
        robot: Optional[Object] = None
        for obj in init:
            assert obj in known_objects
            if obj.is_instance(_robot_type):
                robot = obj
                continue
            pos = math_helpers.SE3Pose(
                init.get(obj, "x"), init.get(obj, "y"), init.get(obj, "z"),
                math_helpers.Quat(init.get(obj, "qw"), init.get(obj, "qx"),
                                  init.get(obj, "qy"), init.get(obj, "qz")))
            objects_in_view[obj] = pos
        assert robot is not None
        assert robot == self._spot_object
        gripper_open_percentage = init.get(robot, "gripper_open_percentage")
        robot_pos = math_helpers.SE3Pose(
            init.get(robot, "x"), init.get(robot, "y"), init.get(robot, "z"),
            math_helpers.Quat(init.get(robot, "qw"), init.get(robot, "qx"),
                              init.get(robot, "qy"), init.get(robot, "qz")))

        # Reset the robot to the given position.
        if self._robot is not None:
            assert self._localizer is not None
            self._localizer.localize()
            navigate_to_absolute_pose(self._robot, self._localizer,
                                      robot_pos.get_closest_se2_transform())

        # Prepare the non-percepts.
        nonpercept_atoms = self._get_initial_nonpercept_atoms()
        nonpercept_preds = self.predicates - self.percept_predicates
        init_obs = _SpotObservation(
            images,
            objects_in_view,
            set(),
            robot,
            gripper_open_percentage,
            robot_pos,
            nonpercept_atoms,
            nonpercept_preds,
        )
        # The goal can remain the same.
        goal = base_env_task.goal_description
        return EnvironmentTask(init_obs, goal)

    def _actively_construct_initial_object_views(
            self) -> Dict[Object, math_helpers.SE3Pose]:
        assert self._robot is not None
        assert self._localizer is not None
        stow_arm(self._robot)
        go_home(self._robot, self._localizer)
        self._localizer.localize()
        detection_ids = self._detection_id_to_obj.keys()
        detections = self._run_init_search_for_objects(set(detection_ids))
        stow_arm(self._robot)
        obj_to_se3_pose = {
            self._detection_id_to_obj[det_id]: val
            for (det_id, val) in detections.items()
        }
        return obj_to_se3_pose

    def _run_init_search_for_objects(
        self, detection_ids: Set[ObjectDetectionID]
    ) -> Dict[ObjectDetectionID, math_helpers.SE3Pose]:
        assert self._robot is not None
        assert self._localizer is not None
        detections, artifacts = init_search_for_objects(
            self._robot, self._localizer, detection_ids)
        outdir = Path(CFG.spot_perception_outdir)
        time_str = time.strftime("%Y%m%d-%H%M%S")
        detections_outfile = outdir / f"detections_{time_str}.png"
        no_detections_outfile = outdir / f"no_detections_{time_str}.png"
        visualize_all_artifacts(artifacts, detections_outfile,
                                no_detections_outfile)
        return detections

    @property
    @abc.abstractmethod
    def _detection_id_to_obj(self) -> Dict[ObjectDetectionID, Object]:
        """Get an object from a perception detection ID."""

    def _get_initial_nonpercept_atoms(self) -> Set[GroundAtom]:
        """Get the initial atoms for nonpercept predicates."""
        return set()

    @abc.abstractmethod
    def _generate_goal_description(self) -> GoalDescription:
        """For now, we assume that there's only one goal per environment."""


###############################################################################
#                   Shared Types, Predicates, Operators                       #
###############################################################################

## Constants
HANDEMPTY_GRIPPER_THRESHOLD = 2.7  # made public for use in perceiver
_ONTOP_Z_THRESHOLD = 0.25
_INSIDE_Z_THRESHOLD = 0.25
_ONTOP_SURFACE_BUFFER = 0.1
_INSIDE_SURFACE_BUFFER = 0.1
_REACHABLE_THRESHOLD = 1.85
_REACHABLE_YAW_THRESHOLD = 0.95  # higher better
_CONTAINER_SWEEP_XY_BUFFER = 1.5


## Types
class _Spot3DShape(Enum):
    """Stored as an object 'shape' feature."""
    CUBOID = 1
    CYLINDER = 2


_robot_type = Type(
    "robot",
    ["gripper_open_percentage", "x", "y", "z", "qw", "qx", "qy", "qz"])
_base_object_type = Type("base-object", [
    "x", "y", "z", "qw", "qx", "qy", "qz", "shape", "height", "width", "length"
])
_movable_object_type = Type(
    "movable",
    list(_base_object_type.feature_names) +
    ["placeable", "held", "lost", "in_hand_view", "in_view"],
    parent=_base_object_type)
_immovable_object_type = Type("immovable",
                              list(_base_object_type.feature_names) +
                              ["flat_top_surface"],
                              parent=_base_object_type)
_container_type = Type("container",
                       list(_movable_object_type.feature_names),
                       parent=_movable_object_type)
_ALL_TYPES = {
    _robot_type,
    _base_object_type,
    _movable_object_type,
    _immovable_object_type,
    _container_type,
}


## Helper functions
def _object_to_top_down_geom(
        obj: Object,
        state: State,
        size_buffer: float = 0.0,
        put_on_robot_if_held: bool = True) -> utils._Geom2D:
    assert obj.is_instance(_base_object_type)
    shape_type = int(np.round(state.get(obj, "shape")))
    if put_on_robot_if_held and \
        obj.is_instance(_movable_object_type) and state.get(obj, "held") > 0.5:
        robot, = state.get_objects(_robot_type)
        se3_pose = utils.get_se3_pose_from_state(state, robot)
    else:
        se3_pose = utils.get_se3_pose_from_state(state, obj)
    angle = se3_pose.rot.to_yaw()
    center_x = se3_pose.x
    center_y = se3_pose.y
    width = state.get(obj, "width") + size_buffer
    length = state.get(obj, "length") + size_buffer
    if shape_type == _Spot3DShape.CUBOID.value:
        return utils.Rectangle.from_center(center_x, center_y, width, length,
                                           angle)
    assert shape_type == _Spot3DShape.CYLINDER.value
    assert np.isclose(width, length)
    radius = width / 2
    return utils.Circle(center_x, center_y, radius)


def _object_to_side_view_geom(
        obj: Object,
        state: State,
        size_buffer: float = 0.0,
        put_on_robot_if_held: bool = True) -> utils._Geom2D:
    assert obj.is_instance(_base_object_type)
    # The shape doesn't matter because all shapes are rectangles from the side.
    # If the object is held, use the robot's pose.
    if put_on_robot_if_held and \
        obj.is_instance(_movable_object_type) and state.get(obj, "held") > 0.5:
        robot, = state.get_objects(_robot_type)
        se3_pose = utils.get_se3_pose_from_state(state, robot)
    else:
        se3_pose = utils.get_se3_pose_from_state(state, obj)
    center_y = se3_pose.y
    center_z = se3_pose.z
    length = state.get(obj, "length") + size_buffer
    height = state.get(obj, "height") + size_buffer
    return utils.Rectangle.from_center(center_y, center_z, length, height, 0.0)


## Predicates
def _neq_classifier(state: State, objects: Sequence[Object]) -> bool:
    del state  # not used
    obj0, obj1 = objects
    return obj0 != obj1


def _handempty_classifier(state: State, objects: Sequence[Object]) -> bool:
    spot = objects[0]
    gripper_open_percentage = state.get(spot, "gripper_open_percentage")
    return gripper_open_percentage <= HANDEMPTY_GRIPPER_THRESHOLD


def _holding_classifier(state: State, objects: Sequence[Object]) -> bool:
    spot, obj = objects
    if _handempty_classifier(state, [spot]):
        return False
    return state.get(obj, "held") > 0.5


def _object_in_xy_classifier(state: State,
                             obj1: Object,
                             obj2: Object,
                             buffer: float = 0.0) -> bool:
    """Helper for _on_classifier and _inside_classifier."""
    if obj1 == obj2:
        return False

    spot, = state.get_objects(_robot_type)
    if obj1.is_instance(_movable_object_type) and \
        _holding_classifier(state, [spot, obj1]):
        return False

    # Check that the center of the object is contained within the surface in
    # the xy plane. Add a size buffer to the surface to compensate for small
    # errors in perception.
    surface_geom = _object_to_top_down_geom(obj2, state, size_buffer=buffer)
    center_x = state.get(obj1, "x")
    center_y = state.get(obj1, "y")

    return surface_geom.contains_point(center_x, center_y)


def _on_classifier(state: State, objects: Sequence[Object]) -> bool:
    obj_on, obj_surface = objects

    if not _object_in_xy_classifier(
            state, obj_on, obj_surface, buffer=_ONTOP_SURFACE_BUFFER):
        return False

    # Check that the bottom of the object is close to the top of the surface.
    expect = state.get(obj_surface, "z") + state.get(obj_surface, "height") / 2
    actual = state.get(obj_on, "z") - state.get(obj_on, "height") / 2

    classification_val = abs(actual - expect) < _ONTOP_Z_THRESHOLD
    return classification_val


def _top_above_classifier(state: State, objects: Sequence[Object]) -> bool:
    obj1, obj2 = objects

    top1 = state.get(obj1, "z") + state.get(obj1, "height") / 2
    top2 = state.get(obj2, "z") + state.get(obj2, "height") / 2

    return top1 > top2


def _inside_classifier(state: State, objects: Sequence[Object]) -> bool:
    obj_in, obj_container = objects

    if not _object_in_xy_classifier(
            state, obj_in, obj_container, buffer=_INSIDE_SURFACE_BUFFER):
        return False

    obj_z = state.get(obj_in, "z")
    obj_half_height = state.get(obj_in, "height") / 2
    obj_bottom = obj_z - obj_half_height
    obj_top = obj_z + obj_half_height

    container_z = state.get(obj_container, "z")
    container_half_height = state.get(obj_container, "height") / 2
    container_bottom = container_z - container_half_height
    container_top = container_z + container_half_height

    # Check that the bottom is "above" the bottom of the container.
    if obj_bottom < container_bottom - _INSIDE_Z_THRESHOLD:
        return False

    # Check that the top is "below" the top of the container.
    return obj_top < container_top + _INSIDE_Z_THRESHOLD


def in_hand_view_classifier(state: State, objects: Sequence[Object]) -> bool:
    """Made public for perceiver."""
    _, tool = objects
    return state.get(tool, "in_hand_view") > 0.5


def in_general_view_classifier(state: State,
                               objects: Sequence[Object]) -> bool:
    """Made public for perceiver."""
    _, tool = objects
    return state.get(tool, "in_view") > 0.5


def _reachable_classifier(state: State, objects: Sequence[Object]) -> bool:
    spot, obj = objects
    spot_pose = [
        state.get(spot, "x"),
        state.get(spot, "y"),
        state.get(spot, "z"),
        state.get(spot, "qw"),
        state.get(spot, "qx"),
        state.get(spot, "qy"),
        state.get(spot, "qz")
    ]
    obj_pose = [state.get(obj, "x"), state.get(obj, "y"), state.get(obj, "z")]
    is_xy_near = np.sqrt(
        (spot_pose[0] - obj_pose[0])**2 +
        (spot_pose[1] - obj_pose[1])**2) <= _REACHABLE_THRESHOLD

    # Compute angle between spot's forward direction and the line from
    # spot to the object.
    spot_yaw = math_helpers.SE3Pose(
        spot_pose[0], spot_pose[1], spot_pose[2],
        math_helpers.Quat(spot_pose[3], spot_pose[4], spot_pose[5],
                          spot_pose[6])).get_closest_se2_transform().angle
    forward_unit = [np.cos(spot_yaw), np.sin(spot_yaw)]
    spot_to_obj = np.subtract(obj_pose[:2], spot_pose[:2])
    spot_to_obj_unit = spot_to_obj / np.linalg.norm(spot_to_obj)
    angle_between_robot_and_obj = np.arccos(
        np.dot(forward_unit, spot_to_obj_unit))
    is_yaw_near = abs(angle_between_robot_and_obj) < _REACHABLE_YAW_THRESHOLD

    return is_xy_near and is_yaw_near


def _blocking_classifier(state: State, objects: Sequence[Object]) -> bool:
    """This is not a very good classifier for blocking because it only looks at
    the relationship between the objects and the robot's home pose.

    It's possible that objects will appear blocked under this
    classifier, but could actually be accessed from another angle. Doing
    this in a better way is hard, but hopefully something we can do in
    the future.
    """
    blocker_obj, blocked_obj = objects

    if blocker_obj == blocked_obj:
        return False

    # Only consider draggable (non-placeable) objects to be possible blockers.
    placeable = blocker_obj.is_instance(_movable_object_type) and \
        _is_placeable_classifier(state, [blocker_obj])
    if placeable:
        return False

    if _object_in_xy_classifier(state,
                                blocked_obj,
                                blocker_obj,
                                buffer=_ONTOP_SURFACE_BUFFER):
        return False

    if _object_in_xy_classifier(state,
                                blocker_obj,
                                blocked_obj,
                                buffer=_ONTOP_SURFACE_BUFFER):
        return False

    spot, = state.get_objects(_robot_type)
    if blocked_obj.is_instance(_movable_object_type) and \
        _holding_classifier(state, [spot, blocked_obj]):
        return False

    # Draw a line between blocked and the robot’s home pose.
    # Check if blocker intersects that line.
    robot_home_pose = get_spot_home_pose()
    robot_home_x = robot_home_pose.x
    robot_home_y = robot_home_pose.y

    blocked_x = state.get(blocked_obj, "x")
    blocked_y = state.get(blocked_obj, "y")

    blocked_robot_line = utils.LineSegment(robot_home_x, robot_home_y,
                                           blocked_x, blocked_y)

    # Don't put the blocker on the robot, even if it's held, because we don't
    # want to consider the blocker to be unblocked until it's actually moved
    # out of the way and released by the robot. Otherwise the robot might just
    # pick something up and put it back down, thinking it's unblocked.
    blocker_geom = _object_to_top_down_geom(blocker_obj,
                                            state,
                                            put_on_robot_if_held=False)

    return blocker_geom.intersects(blocked_robot_line)


def _not_blocked_classifier(state: State, objects: Sequence[Object]) -> bool:
    obj, = objects
    blocker_type, _ = _Blocking.types
    for blocker in state.get_objects(blocker_type):
        if _blocking_classifier(state, [blocker, obj]):
            return False
    return True


def _container_ready_for_sweeping_classifier(
        state: State, objects: Sequence[Object]) -> bool:
    container, target = objects

    # Container is adjacent in xy to target.
    if not _object_in_xy_classifier(
            state, target, container, buffer=_CONTAINER_SWEEP_XY_BUFFER):
        return False

    # Container is below target.
    target_z = state.get(target, "z")
    target_half_height = state.get(target, "height") / 2
    target_bottom = target_z - target_half_height

    container_z = state.get(container, "z")
    container_half_height = state.get(container, "height") / 2
    container_top = container_z + container_half_height

    return target_bottom > container_top

def _stable_surface_classifier(state: State, objects: Sequence[Object]) -> bool:
    pass

def _empty_classifier(state: State, objects: Sequence[Object]) -> bool:
    pass

def _empty_floor_classifier(state: State, objects: Sequence[Object]) -> bool:
    pass

def _is_placeable_classifier(state: State, objects: Sequence[Object]) -> bool:
    obj, = objects
    return state.get(obj, "placeable") > 0.5


def _has_flat_top_surface_classifier(state: State,
                                     objects: Sequence[Object]) -> bool:
    obj, = objects
    return state.get(obj, "flat_top_surface") > 0.5


_NEq = Predicate("NEq", [_base_object_type, _base_object_type],
                 _neq_classifier)
_On = Predicate("On", [_movable_object_type, _base_object_type],
                _on_classifier)
_TopAbove = Predicate("TopAbove", [_base_object_type, _base_object_type],
                      _top_above_classifier)
_Inside = Predicate("Inside", [_movable_object_type, _base_object_type],
                    _inside_classifier)
# NOTE: use this predicate instead if you want to disable inside checking.
_FakeInside = Predicate(_Inside.name, _Inside.types,
                        _create_dummy_predicate_classifier(_Inside))
_HandEmpty = Predicate("HandEmpty", [_robot_type], _handempty_classifier)
_Holding = Predicate("Holding", [_robot_type, _movable_object_type],
                     _holding_classifier)
_InHandView = Predicate("InHandView", [_robot_type, _movable_object_type],
                        in_hand_view_classifier)
_InView = Predicate("InView", [_robot_type, _movable_object_type],
                    in_general_view_classifier)
_Reachable = Predicate("Reachable", [_robot_type, _base_object_type],
                       _reachable_classifier)
_Blocking = Predicate("Blocking", [_base_object_type, _base_object_type],
                      _blocking_classifier)
_NotBlocked = Predicate("NotBlocked", [_base_object_type],
                        _not_blocked_classifier)
_ContainerReadyForSweeping = Predicate(
    "ContainerReadyForSweeping", [_container_type, _movable_object_type],
    _container_ready_for_sweeping_classifier)
_IsPlaceable = Predicate("IsPlaceable", [_movable_object_type],
                         _is_placeable_classifier)
_HasFlatTopSurface = Predicate("HasFlatTopSurface", [_immovable_object_type],
                               _has_flat_top_surface_classifier)
_ALL_PREDICATES = {
    _NEq,
    _On,
    _TopAbove,
    _Inside,
    _HandEmpty,
    _Holding,
    _InHandView,
    _InView,
    _Reachable,
    _Blocking,
    _NotBlocked,
    _ContainerReadyForSweeping,
    _IsPlaceable,
    _HasFlatTopSurface,
}
_NONPERCEPT_PREDICATES: Set[Predicate] = set()


## Operators (needed in the environment for non-percept atom hack)
def _create_operators() -> Iterator[STRIPSOperator]:
    """Inside a function to avoid scoping issues."""

    # MoveToReachObject
    robot = Variable("?robot", _robot_type)
    obj = Variable("?object", _base_object_type)
    parameters = [robot, obj]
    preconds = {LiftedAtom(_NotBlocked, [obj])}
    add_effs = {LiftedAtom(_Reachable, [robot, obj])}
    del_effs: Set[LiftedAtom] = set()
    ignore_effs = {_Reachable, _InHandView, _InView}
    yield STRIPSOperator("MoveToReachObject", parameters, preconds, add_effs,
                         del_effs, ignore_effs)

    # MoveToHandViewObject
    robot = Variable("?robot", _robot_type)
    obj = Variable("?object", _movable_object_type)
    parameters = [robot, obj]
    preconds = {LiftedAtom(_NotBlocked, [obj])}
    add_effs = {LiftedAtom(_InHandView, [robot, obj])}
    del_effs = set()
    ignore_effs = {_Reachable, _InHandView, _InView}
    yield STRIPSOperator("MoveToHandViewObject", parameters, preconds,
                         add_effs, del_effs, ignore_effs)

    # MoveToBodyViewObject
    robot = Variable("?robot", _robot_type)
    obj = Variable("?object", _movable_object_type)
    parameters = [robot, obj]
    preconds = {LiftedAtom(_NotBlocked, [obj])}
    add_effs = {
        LiftedAtom(_InView, [robot, obj]),
        LiftedAtom(_Reachable, [robot, obj])
    }
    del_effs = set()
    ignore_effs = {_Reachable, _InHandView, _InView}
    yield STRIPSOperator("MoveToBodyViewObject", parameters, preconds,
                         add_effs, del_effs, ignore_effs)

    # PickObjectFromTop
    robot = Variable("?robot", _robot_type)
    obj = Variable("?object", _movable_object_type)
    surface = Variable("?surface", _base_object_type)
    parameters = [robot, obj, surface]
    preconds = {
        LiftedAtom(_On, [obj, surface]),
        LiftedAtom(_HandEmpty, [robot]),
        LiftedAtom(_InHandView, [robot, obj])
    }
    add_effs = {
        LiftedAtom(_Holding, [robot, obj]),
    }
    del_effs = {
        LiftedAtom(_On, [obj, surface]),
        LiftedAtom(_HandEmpty, [robot]),
        LiftedAtom(_InHandView, [robot, obj])
    }
    ignore_effs = {_Inside}
    yield STRIPSOperator("PickObjectFromTop", parameters, preconds, add_effs,
                         del_effs, ignore_effs)

    # PlaceObjectOnTop
    robot = Variable("?robot", _robot_type)
    held = Variable("?held", _movable_object_type)
    surface = Variable("?surface", _immovable_object_type)
    parameters = [robot, held, surface]
    preconds = {
        LiftedAtom(_Holding, [robot, held]),
        LiftedAtom(_Reachable, [robot, surface]),
        LiftedAtom(_NEq, [held, surface]),
        LiftedAtom(_IsPlaceable, [held]),
    }
    add_effs = {
        LiftedAtom(_On, [held, surface]),
        LiftedAtom(_HandEmpty, [robot]),
    }
    del_effs = {
        LiftedAtom(_Holding, [robot, held]),
    }
    ignore_effs = set()
    yield STRIPSOperator("PlaceObjectOnTop", parameters, preconds, add_effs,
                         del_effs, ignore_effs)

    # DropObjectInside
    robot = Variable("?robot", _robot_type)
    held = Variable("?held", _movable_object_type)
    container = Variable("?container", _container_type)
    parameters = [robot, held, container]
    preconds = {
        LiftedAtom(_Holding, [robot, held]),
        LiftedAtom(_Reachable, [robot, container]),
        LiftedAtom(_IsPlaceable, [held]),
    }
    add_effs = {
        LiftedAtom(_Inside, [held, container]),
        LiftedAtom(_HandEmpty, [robot]),
    }
    del_effs = {
        LiftedAtom(_Holding, [robot, held]),
    }
    ignore_effs = set()
    yield STRIPSOperator("DropObjectInside", parameters, preconds, add_effs,
                         del_effs, ignore_effs)

    # DropObjectInsideContainerOnTop
    robot = Variable("?robot", _robot_type)
    held = Variable("?held", _movable_object_type)
    container = Variable("?container", _container_type)
    surface = Variable("?surface", _immovable_object_type)
    parameters = [robot, held, container, surface]
    preconds = {
        LiftedAtom(_Holding, [robot, held]),
        LiftedAtom(_Reachable, [robot, container]),
        LiftedAtom(_InView, [robot, container]),
        LiftedAtom(_On, [container, surface]),
        LiftedAtom(_IsPlaceable, [held]),
    }
    add_effs = {
        LiftedAtom(_Inside, [held, container]),
        LiftedAtom(_HandEmpty, [robot]),
        LiftedAtom(_On, [held, surface])
    }
    del_effs = {
        LiftedAtom(_Holding, [robot, held]),
    }
    ignore_effs = set()
    yield STRIPSOperator("DropObjectInsideContainerOnTop", parameters,
                         preconds, add_effs, del_effs, ignore_effs)

    # DragToUnblockObject
    robot = Variable("?robot", _robot_type)
    blocked = Variable("?blocked", _base_object_type)
    blocker = Variable("?blocker", _movable_object_type)
    parameters = [robot, blocked, blocker]
    preconds = {
        LiftedAtom(_Blocking, [blocker, blocked]),
        LiftedAtom(_Holding, [robot, blocker]),
    }
    add_effs = {
        LiftedAtom(_NotBlocked, [blocked]),
        LiftedAtom(_HandEmpty, [robot]),
    }
    del_effs = {
        LiftedAtom(_Blocking, [blocker, blocked]),
        LiftedAtom(_Holding, [robot, blocker]),
    }
    ignore_effs = {_InHandView, _Reachable}
    yield STRIPSOperator("DragToUnblockObject", parameters, preconds, add_effs,
                         del_effs, ignore_effs)

    # SweepIntoContainer
    robot = Variable("?robot", _robot_type)
    sweeper = Variable("?sweeper", _movable_object_type)
    target = Variable("?target", _movable_object_type)
    surface = Variable("?surface", _immovable_object_type)
    container = Variable("?container", _container_type)
    parameters = [robot, sweeper, target, surface, container]
    preconds = {
        LiftedAtom(_NotBlocked, [target]),
        LiftedAtom(_Holding, [robot, sweeper]),
        LiftedAtom(_On, [target, surface]),
        LiftedAtom(_Reachable, [robot, target]),
        LiftedAtom(_ContainerReadyForSweeping, [container, target]),
        LiftedAtom(_IsPlaceable, [target]),
        LiftedAtom(_HasFlatTopSurface, [surface]),
    }
    add_effs = {
        LiftedAtom(_Inside, [target, container]),
    }
    del_effs = {
        LiftedAtom(_On, [target, surface]),
        LiftedAtom(_ContainerReadyForSweeping, [container, target]),
        LiftedAtom(_Reachable, [robot, target]),
    }
    ignore_effs = set()
    yield STRIPSOperator("SweepIntoContainer", parameters, preconds, add_effs,
                         del_effs, ignore_effs)

    # PrepareContainerForSweeping
    robot = Variable("?robot", _robot_type)
    target = Variable("?target", _movable_object_type)
    container = Variable("?container", _container_type)
    surface = Variable("?surface", _base_object_type)
    parameters = [robot, container, target, surface]
    preconds = {
        LiftedAtom(_Holding, [robot, container]),
        LiftedAtom(_On, [target, surface]),
        LiftedAtom(_TopAbove, [surface, container]),
    }
    add_effs = {
        LiftedAtom(_ContainerReadyForSweeping, [container, target]),
        LiftedAtom(_HandEmpty, [robot]),
    }
    del_effs = {
        LiftedAtom(_Holding, [robot, container]),
    }
    ignore_effs = {_Reachable, _InHandView}
    yield STRIPSOperator("PrepareContainerForSweeping", parameters, preconds,
                         add_effs, del_effs, ignore_effs)


###############################################################################
#                  Shared Utilities for Dry Run Simulation                    #
###############################################################################


def _dry_simulate_move_to_view_hand(
        last_obs: _SpotObservation, target_obj: Object,
        robot_rel_se2_pose: math_helpers.SE2Pose,
        nonpercept_atoms: Set[GroundAtom]) -> _SpotObservation:
    # Initialize values based on the last observation.
    objects_in_view = last_obs.objects_in_view.copy()
    objects_in_hand_view = set(last_obs.objects_in_hand_view)
    gripper_open_percentage = last_obs.gripper_open_percentage
    robot_pose = last_obs.robot_pos

    # Add the target object to the set of objects in hand view.
    objects_in_hand_view.add(target_obj)

    # Update the robot position to be looking at the object, roughly.
    current_robot_se2_pose = robot_pose.get_closest_se2_transform()
    new_robot_se2_pose = current_robot_se2_pose * robot_rel_se2_pose
    robot_pose = new_robot_se2_pose.get_closest_se3_transform()

    # Finalize the next observation.
    next_obs = _SpotObservation(
        images={},
        objects_in_view=objects_in_view,
        objects_in_hand_view=objects_in_hand_view,
        robot=last_obs.robot,
        gripper_open_percentage=gripper_open_percentage,
        robot_pos=robot_pose,
        nonpercept_atoms=nonpercept_atoms,
        nonpercept_predicates=last_obs.nonpercept_predicates,
    )

    return next_obs


def _dry_simulate_move_to_reach_obj(
        last_obs: _SpotObservation, robot_rel_se2_pose: math_helpers.SE2Pose,
        nonpercept_atoms: Set[GroundAtom]) -> _SpotObservation:
    # Initialize values based on the last observation.
    objects_in_view = last_obs.objects_in_view.copy()
    objects_in_hand_view = set(last_obs.objects_in_hand_view)
    gripper_open_percentage = last_obs.gripper_open_percentage
    robot_pose = last_obs.robot_pos

    # Update the robot position to be looking at the object, roughly.
    current_robot_se2_pose = robot_pose.get_closest_se2_transform()
    new_robot_se2_pose = current_robot_se2_pose * robot_rel_se2_pose
    robot_pose = new_robot_se2_pose.get_closest_se3_transform()

    # Finalize the next observation.
    next_obs = _SpotObservation(
        images={},
        objects_in_view=objects_in_view,
        objects_in_hand_view=objects_in_hand_view,
        robot=last_obs.robot,
        gripper_open_percentage=gripper_open_percentage,
        robot_pos=robot_pose,
        nonpercept_atoms=nonpercept_atoms,
        nonpercept_predicates=last_obs.nonpercept_predicates,
    )

    return next_obs


def _dry_simulate_pick_from_top(
        last_obs: _SpotObservation,
        nonpercept_atoms: Set[GroundAtom]) -> _SpotObservation:
    # Initialize values based on the last observation.
    objects_in_view = last_obs.objects_in_view.copy()
    robot_pose = last_obs.robot_pos

    # Can't see anything in the hand because it's occluded now.
    objects_in_hand_view: Set[Object] = set()

    # Gripper is now closed.
    gripper_open_percentage = 100.0

    # Finalize the next observation.
    next_obs = _SpotObservation(
        images={},
        objects_in_view=objects_in_view,
        objects_in_hand_view=objects_in_hand_view,
        robot=last_obs.robot,
        gripper_open_percentage=gripper_open_percentage,
        robot_pos=robot_pose,
        nonpercept_atoms=nonpercept_atoms,
        nonpercept_predicates=last_obs.nonpercept_predicates,
    )

    return next_obs


def _dry_simulate_place_on_top(
        last_obs: _SpotObservation, held_obj: Object, target_surface: Object,
        nonpercept_atoms: Set[GroundAtom]) -> _SpotObservation:

    # Initialize values based on the last observation.
    objects_in_view = last_obs.objects_in_view.copy()
    objects_in_hand_view = set(last_obs.objects_in_hand_view)
    robot_pose = last_obs.robot_pos

    # NOTE: there is no randomness right now, since there's no
    # randomness in the sampler. We can add some later. This is just
    # a proof-of-concept for dry running spot environments.

    static_feats = load_spot_metadata()["static-object-features"]
    surface_height = static_feats[target_surface.name]["height"]
    held_obj_height = static_feats[held_obj.name]["height"]
    surface_pose = objects_in_view[target_surface]
    x = surface_pose.x
    y = surface_pose.y
    z = surface_pose.z + surface_height / 2 + held_obj_height
    held_obj_pose = math_helpers.SE3Pose(x, y, z, math_helpers.Quat())
    objects_in_view[held_obj] = held_obj_pose

    # Gripper is now empty.
    gripper_open_percentage = 0.0

    # Finalize the next observation.
    next_obs = _SpotObservation(
        images={},
        objects_in_view=objects_in_view,
        objects_in_hand_view=objects_in_hand_view,
        robot=last_obs.robot,
        gripper_open_percentage=gripper_open_percentage,
        robot_pos=robot_pose,
        nonpercept_atoms=nonpercept_atoms,
        nonpercept_predicates=last_obs.nonpercept_predicates,
    )

    return next_obs


def _dry_simulate_drag_to_unblock(
        last_obs: _SpotObservation, held_obj: Object,
        robot_rel_se2_pose: math_helpers.SE2Pose,
        nonpercept_atoms: Set[GroundAtom]) -> _SpotObservation:

    # Initialize values based on the last observation.
    objects_in_view = last_obs.objects_in_view.copy()
    objects_in_hand_view = set(last_obs.objects_in_hand_view)
    robot_pose = last_obs.robot_pos

    # Update the robot pose.
    old_robot_se2_pose = robot_pose.get_closest_se2_transform()
    new_robot_se2_pose = old_robot_se2_pose * robot_rel_se2_pose
    robot_pose = new_robot_se2_pose.get_closest_se3_transform()

    # Now update the held object relative to the robot.
    old_held_pose = objects_in_view[held_obj]
    robot_length = 0.8
    robot_yaw = new_robot_se2_pose.angle
    x = robot_pose.x + robot_length * np.cos(robot_yaw)
    y = robot_pose.y + robot_length * np.sin(robot_yaw)
    z = old_held_pose.z
    held_obj_pose = math_helpers.SE3Pose(x, y, z, math_helpers.Quat())
    objects_in_view[held_obj] = held_obj_pose

    # Gripper is now empty.
    gripper_open_percentage = 0.0

    # Finalize the next observation.
    next_obs = _SpotObservation(
        images={},
        objects_in_view=objects_in_view,
        objects_in_hand_view=objects_in_hand_view,
        robot=last_obs.robot,
        gripper_open_percentage=gripper_open_percentage,
        robot_pos=robot_pose,
        nonpercept_atoms=nonpercept_atoms,
        nonpercept_predicates=last_obs.nonpercept_predicates,
    )

    return next_obs


def _dry_simulate_prepare_container_for_sweeping(
        last_obs: _SpotObservation, container_obj: Object,
        new_robot_se2_pose: math_helpers.SE2Pose,
        nonpercept_atoms: Set[GroundAtom]) -> _SpotObservation:

    # Initialize values based on the last observation.
    objects_in_view = last_obs.objects_in_view.copy()
    objects_in_hand_view = set(last_obs.objects_in_hand_view)
    robot_pose = last_obs.robot_pos

    # Place the held container next to the target object, on the floor.
    # Also move the robot accordingly.
    static_object_feats = load_spot_metadata()["static-object-features"]
    container_height = static_object_feats[container_obj.name]["height"]
    floor_obj = next(o for o in objects_in_view if o.name == "floor")
    floor_pose = objects_in_view[floor_obj]
    # First update the robot.
    robot_pose = new_robot_se2_pose.get_closest_se3_transform()
    # Now update the container relative to the robot.
    robot_length = 0.8
    robot_yaw = new_robot_se2_pose.angle
    x = robot_pose.x + robot_length * np.cos(robot_yaw)
    y = robot_pose.y + robot_length * np.sin(robot_yaw)
    z = floor_pose.z + container_height / 2
    container_pose = math_helpers.SE3Pose(x, y, z, math_helpers.Quat())
    objects_in_view[container_obj] = container_pose

    # Gripper is now empty.
    gripper_open_percentage = 0.0

    # Finalize the next observation.
    next_obs = _SpotObservation(
        images={},
        objects_in_view=objects_in_view,
        objects_in_hand_view=objects_in_hand_view,
        robot=last_obs.robot,
        gripper_open_percentage=gripper_open_percentage,
        robot_pos=robot_pose,
        nonpercept_atoms=nonpercept_atoms,
        nonpercept_predicates=last_obs.nonpercept_predicates,
    )

    return next_obs


def _dry_simulate_sweep_into_container(
        last_obs: _SpotObservation, swept_obj: Object, container: Object,
        nonpercept_atoms: Set[GroundAtom], start_dx: float, start_dy: float,
        rng: np.random.Generator) -> _SpotObservation:

    # Initialize values based on the last observation.
    objects_in_view = last_obs.objects_in_view.copy()
    objects_in_hand_view = set(last_obs.objects_in_hand_view)
    robot_pose = last_obs.robot_pos
    gripper_open_percentage = last_obs.gripper_open_percentage

    static_feats = load_spot_metadata()["static-object-features"]
    swept_obj_height = static_feats[swept_obj.name]["height"]
    container_pose = objects_in_view[container]
    container_radius = static_feats[container.name]["width"] / 2
    swept_obj_radius = static_feats[container.name]["width"] / 2

    # NOTE: this may change soon to be more physically realistic.
    # If the sweep parameters are close enough to optimal, the object should
    # end up in the container.
    optimal_dx, optimal_dy = 0.0, -0.5
    thresh = 0.5
    if abs(start_dx - optimal_dx) + abs(start_dy - optimal_dy) < thresh:
        x = container_pose.x
        y = container_pose.y
        z = container_pose.z + swept_obj_height / 2
    # Otherwise, the object fails randomly somewhere around the container.
    else:
        angle = rng.uniform(0, 2 * np.pi)
        distance = (container_radius + swept_obj_radius) * rng.uniform(
            1.25, 1.5)
        dx = distance * np.cos(angle)
        dy = distance * np.sin(angle)
        x = container_pose.x + dx
        y = container_pose.y + dy
        z = container_pose.z
    swept_obj_pose = math_helpers.SE3Pose(x, y, z, math_helpers.Quat())
    objects_in_view[swept_obj] = swept_obj_pose

    # Finalize the next observation.
    next_obs = _SpotObservation(
        images={},
        objects_in_view=objects_in_view,
        objects_in_hand_view=objects_in_hand_view,
        robot=last_obs.robot,
        gripper_open_percentage=gripper_open_percentage,
        robot_pos=robot_pose,
        nonpercept_atoms=nonpercept_atoms,
        nonpercept_predicates=last_obs.nonpercept_predicates,
    )

    return next_obs


###############################################################################
#                                Cube Table Env                               #
###############################################################################


class SpotCubeEnv(SpotRearrangementEnv):
    """An environment corresponding to the spot cube task where the robot
    attempts to place an April Tag cube onto a particular table."""

    def __init__(self, use_gui: bool = True) -> None:
        super().__init__(use_gui)

        op_to_name = {o.name: o for o in _create_operators()}
        op_names_to_keep = {
            "MoveToReachObject",
            "MoveToHandViewObject",
            "PickObjectFromTop",
            "PlaceObjectOnTop",
        }
        self._strips_operators = {op_to_name[o] for o in op_names_to_keep}

    @classmethod
    def get_name(cls) -> str:
        return "spot_cube_env"

    @property
    def _detection_id_to_obj(self) -> Dict[ObjectDetectionID, Object]:

        detection_id_to_obj: Dict[ObjectDetectionID, Object] = {}

        cube = Object("cube", _movable_object_type)
<<<<<<< HEAD
        cube_detection = AprilTagObjectDetectionID(12)

        smooth_table = Object("smooth_table", _immovable_object_type)
        smooth_table_detection = AprilTagObjectDetectionID(19)

        sticky_table = Object("sticky_table", _immovable_object_type)
        sticky_table_detection = AprilTagObjectDetectionID(18)
=======
        cube_detection = AprilTagObjectDetectionID(410)
        detection_id_to_obj[cube_detection] = cube

        smooth_table = Object("smooth_table", _immovable_object_type)
        smooth_table_detection = AprilTagObjectDetectionID(408)
        detection_id_to_obj[smooth_table_detection] = smooth_table

        sticky_table = Object("sticky_table", _immovable_object_type)
        sticky_table_detection = AprilTagObjectDetectionID(409)
        detection_id_to_obj[sticky_table_detection] = sticky_table
>>>>>>> 940a4476

        for obj, pose in get_known_immovable_objects().items():
            # Only keep the floor.
            if obj.name == "floor":
                detection = KnownStaticObjectDetectionID(obj.name, pose=pose)
                detection_id_to_obj[detection] = obj

        return detection_id_to_obj

    def _generate_goal_description(self) -> GoalDescription:
        return "put the cube on the sticky table"

    def _get_dry_task(self, train_or_test: str,
                      task_idx: int) -> EnvironmentTask:
        del train_or_test, task_idx  # task always the same for this simple env

        # Create the objects and their initial poses.
        objects_in_view: Dict[Object, math_helpers.SE3Pose] = {}

        # Make up some poses for the cube and tables, with the cube starting
        # on the smooth table.
        static_object_feats = load_spot_metadata()["static-object-features"]
        cube = Object("cube", _movable_object_type)
        table_height = static_object_feats["smooth_table"]["height"]
        cube_height = static_object_feats["cube"]["height"]
        x = self.render_x_ub - (self.render_x_ub - self.render_x_lb) / 5.0
        y = self.render_y_ub - (self.render_y_ub - self.render_y_lb) / 5.0
        z = table_height + cube_height / 2
        cube_pose = math_helpers.SE3Pose(x, y, z, math_helpers.Quat())
        objects_in_view[cube] = cube_pose

        smooth_table = Object("smooth_table", _immovable_object_type)
        r = static_object_feats["smooth_table"]["length"] / 2
        x = x - r / 2
        y = y - r / 2
        z = table_height / 2
        smooth_table_pose = math_helpers.SE3Pose(x, y, z, math_helpers.Quat())
        objects_in_view[smooth_table] = smooth_table_pose

        sticky_table = Object("sticky_table", _immovable_object_type)
        y = y - _REACHABLE_THRESHOLD / 2
        sticky_table_pose = math_helpers.SE3Pose(x, y, z, math_helpers.Quat())
        objects_in_view[sticky_table] = sticky_table_pose

        # The floor is loaded directly from metadata.
        floor = Object("floor", _immovable_object_type)
        floor_feats = load_spot_metadata()["known-immovable-objects"]["floor"]
        x = floor_feats["x"]
        y = floor_feats["y"]
        z = floor_feats["z"]
        floor_pose = math_helpers.SE3Pose(x, y, z, math_helpers.Quat())
        objects_in_view[floor] = floor_pose

        # Create robot pose.
        robot_se2 = get_spot_home_pose()
        robot_pose = robot_se2.get_closest_se3_transform()

        # Create the initial observation.
        init_obs = _SpotObservation(
            images={},
            objects_in_view=objects_in_view,
            objects_in_hand_view=set(),
            robot=self._spot_object,
            gripper_open_percentage=0.0,
            robot_pos=robot_pose,
            nonpercept_atoms=self._get_initial_nonpercept_atoms(),
            nonpercept_predicates=(self.predicates - self.percept_predicates),
        )

        # Finish the task.
        goal_description = self._generate_goal_description()
        return EnvironmentTask(init_obs, goal_description)


###############################################################################
#                                Soda Table Env                               #
###############################################################################


class SpotSodaTableEnv(SpotRearrangementEnv):
    """An environment where a soda can needs to be moved from a white table to
    the side tables."""

    def __init__(self, use_gui: bool = True) -> None:
        super().__init__(use_gui)

        op_to_name = {o.name: o for o in _create_operators()}
        op_names_to_keep = {
            "MoveToReachObject",
            "MoveToHandViewObject",
            "PickObjectFromTop",
            "PlaceObjectOnTop",
        }
        self._strips_operators = {op_to_name[o] for o in op_names_to_keep}

    @classmethod
    def get_name(cls) -> str:
        return "spot_soda_table_env"

    @property
    def _detection_id_to_obj(self) -> Dict[ObjectDetectionID, Object]:

        detection_id_to_obj: Dict[ObjectDetectionID, Object] = {}

        smooth_table = Object("smooth_table", _immovable_object_type)
        smooth_table_detection = AprilTagObjectDetectionID(408)
        detection_id_to_obj[smooth_table_detection] = smooth_table

        soda_can = Object("soda_can", _movable_object_type)
        soda_can_detection = LanguageObjectDetectionID("soda can")
        detection_id_to_obj[soda_can_detection] = soda_can

        for obj, pose in get_known_immovable_objects().items():
            detection_id = KnownStaticObjectDetectionID(obj.name, pose)
            detection_id_to_obj[detection_id] = obj

        return detection_id_to_obj

    def _generate_goal_description(self) -> GoalDescription:
        return "put the soda on the smooth table"

    def _get_dry_task(self, train_or_test: str,
                      task_idx: int) -> EnvironmentTask:
        raise NotImplementedError("Dry task generation not implemented.")


###############################################################################
#                               Soda Bucket Env                               #
###############################################################################


class SpotSodaBucketEnv(SpotRearrangementEnv):
    """An environment where a soda can needs to be put in a bucket."""

    def __init__(self, use_gui: bool = True) -> None:
        super().__init__(use_gui)

        op_to_name = {o.name: o for o in _create_operators()}
        op_names_to_keep = {
            "MoveToReachObject",
            "MoveToHandViewObject",
            "PickObjectFromTop",
            "PlaceObjectOnTop",
            "DropObjectInside",
        }
        self._strips_operators = {op_to_name[o] for o in op_names_to_keep}

    @classmethod
    def get_name(cls) -> str:
        return "spot_soda_bucket_env"

    @property
    def _detection_id_to_obj(self) -> Dict[ObjectDetectionID, Object]:

        detection_id_to_obj: Dict[ObjectDetectionID, Object] = {}

        soda_can = Object("soda_can", _movable_object_type)
        soda_can_detection = LanguageObjectDetectionID("soda can")
        detection_id_to_obj[soda_can_detection] = soda_can

        bucket = Object("bucket", _container_type)
        bucket_detection = LanguageObjectDetectionID("bucket")
        detection_id_to_obj[bucket_detection] = bucket

        for obj, pose in get_known_immovable_objects().items():
            detection_id = KnownStaticObjectDetectionID(obj.name, pose)
            detection_id_to_obj[detection_id] = obj

        return detection_id_to_obj

    def _generate_goal_description(self) -> GoalDescription:
        return "put the soda in the bucket"

    def _get_dry_task(self, train_or_test: str,
                      task_idx: int) -> EnvironmentTask:
        raise NotImplementedError("Dry task generation not implemented.")


###############################################################################
#                               Soda Chair Env                                #
###############################################################################


class SpotSodaChairEnv(SpotRearrangementEnv):
    """An environment where a soda can needs to be grasped, and a chair might
    need to be moved out of the way in order to grasp it."""

    def __init__(self, use_gui: bool = True) -> None:
        super().__init__(use_gui)

        op_to_name = {o.name: o for o in _create_operators()}
        op_names_to_keep = {
            "MoveToReachObject",
            "MoveToHandViewObject",
            "PickObjectFromTop",
            "PlaceObjectOnTop",
            "DropObjectInside",
            "DragToUnblockObject",
        }
        self._strips_operators = {op_to_name[o] for o in op_names_to_keep}

    @classmethod
    def get_name(cls) -> str:
        return "spot_soda_chair_env"

    @property
    def _detection_id_to_obj(self) -> Dict[ObjectDetectionID, Object]:

        detection_id_to_obj: Dict[ObjectDetectionID, Object] = {}

        soda_can = Object("soda_can", _movable_object_type)
        soda_can_detection = LanguageObjectDetectionID("soda can")
        detection_id_to_obj[soda_can_detection] = soda_can

        chair = Object("chair", _movable_object_type)
        chair_detection = LanguageObjectDetectionID("chair")
        detection_id_to_obj[chair_detection] = chair

        bucket = Object("bucket", _container_type)
        bucket_detection = LanguageObjectDetectionID("bucket")
        detection_id_to_obj[bucket_detection] = bucket

        for obj, pose in get_known_immovable_objects().items():
            detection_id = KnownStaticObjectDetectionID(obj.name, pose)
            detection_id_to_obj[detection_id] = obj

        return detection_id_to_obj

    def _generate_goal_description(self) -> GoalDescription:
        return "put the soda in the bucket"

    def _run_init_search_for_objects(
        self, detection_ids: Set[ObjectDetectionID]
    ) -> Dict[ObjectDetectionID, math_helpers.SE3Pose]:
        """Override to have the hand look down at the table at first."""
        hand_pose = math_helpers.SE3Pose(x=0.80,
                                         y=0.0,
                                         z=0.75,
                                         rot=math_helpers.Quat.from_pitch(
                                             np.pi / 4))
        move_hand_to_relative_pose(self._robot, hand_pose)
        return super()._run_init_search_for_objects(detection_ids)

    def _get_dry_task(self, train_or_test: str,
                      task_idx: int) -> EnvironmentTask:
        raise NotImplementedError("Dry task generation not implemented.")


###############################################################################
#                               Soda Sweep Env                                #
###############################################################################


class SpotSodaSweepEnv(SpotRearrangementEnv):
    """An environment where a soda can needs to be swept into a bucket.

    To force sweeping, the goal includes holding the sweeper.
    """

    def __init__(self, use_gui: bool = True) -> None:
        super().__init__(use_gui)

        op_to_name = {o.name: o for o in _create_operators()}
        op_names_to_keep = {
            "MoveToReachObject",
            "MoveToHandViewObject",
            "PickObjectFromTop",
            "PlaceObjectOnTop",
            "DragToUnblockObject",
            "SweepIntoContainer",
            "PrepareContainerForSweeping",
        }
        self._strips_operators = {op_to_name[o] for o in op_names_to_keep}

    @classmethod
    def get_name(cls) -> str:
        return "spot_soda_sweep_env"

    @property
    def _detection_id_to_obj(self) -> Dict[ObjectDetectionID, Object]:

        detection_id_to_obj: Dict[ObjectDetectionID, Object] = {}

        soda_can = Object("soda_can", _movable_object_type)
        soda_can_detection = LanguageObjectDetectionID("soda can")
        detection_id_to_obj[soda_can_detection] = soda_can

        plunger = Object("plunger", _movable_object_type)
        plunger_detection = LanguageObjectDetectionID("wood black plunger")
        detection_id_to_obj[plunger_detection] = plunger

        chair = Object("chair", _movable_object_type)
        chair_detection = LanguageObjectDetectionID("chair")
        detection_id_to_obj[chair_detection] = chair

        bucket = Object("bucket", _container_type)
        bucket_detection = LanguageObjectDetectionID("bucket")
        detection_id_to_obj[bucket_detection] = bucket

        for obj, pose in get_known_immovable_objects().items():
            detection_id = KnownStaticObjectDetectionID(obj.name, pose)
            detection_id_to_obj[detection_id] = obj

        return detection_id_to_obj

    def _generate_goal_description(self) -> GoalDescription:
        return "put the soda in the bucket and hold the brush"

    def _get_dry_task(self, train_or_test: str,
                      task_idx: int) -> EnvironmentTask:
        del train_or_test, task_idx  # randomization coming later

        # Create the objects and their initial poses.
        objects_in_view: Dict[Object, math_helpers.SE3Pose] = {}

        # Make up some poses for the objects, with the soda can starting on the
        # table, and the bucket, chair, and plunger starting on the floor.
        metadata = load_spot_metadata()
        static_object_feats = metadata["static-object-features"]
        known_immovables = metadata["known-immovable-objects"]
        table_height = static_object_feats["white-table"]["height"]
        table_length = static_object_feats["white-table"]["length"]
        soda_can_height = static_object_feats["soda_can"]["height"]
        soda_can_length = static_object_feats["soda_can"]["length"]
        plunger_height = static_object_feats["plunger"]["height"]
        chair_height = static_object_feats["chair"]["height"]
        chair_width = static_object_feats["chair"]["width"]
        bucket_height = static_object_feats["bucket"]["height"]
        floor_z = known_immovables["floor"]["z"]
        table_x = known_immovables["white-table"]["x"]
        table_y = known_immovables["white-table"]["y"]

        soda_can = Object("soda_can", _movable_object_type)
        x = table_x
        y = table_y - table_length / 2.25 + soda_can_length
        z = floor_z + table_height + soda_can_height / 2
        soda_can_pose = math_helpers.SE3Pose(x, y, z, math_helpers.Quat())
        objects_in_view[soda_can] = soda_can_pose

        plunger = Object("plunger", _movable_object_type)
        x = table_x
        y = self.render_y_ub - (self.render_y_ub - self.render_y_lb) / 5
        z = floor_z + plunger_height / 2
        plunger_pose = math_helpers.SE3Pose(x, y, z, math_helpers.Quat())
        objects_in_view[plunger] = plunger_pose

        chair = Object("chair", _movable_object_type)
        x = soda_can_pose.x - 1.5 * chair_width
        y = soda_can_pose.y
        z = floor_z + chair_height / 2
        chair_pose = math_helpers.SE3Pose(x, y, z, math_helpers.Quat())
        objects_in_view[chair] = chair_pose

        bucket = Object("bucket", _container_type)
        x = table_x
        y = self.render_y_lb + (self.render_y_ub - self.render_y_lb) / 5
        z = floor_z + bucket_height / 2
        bucket_pose = math_helpers.SE3Pose(x, y, z, math_helpers.Quat())
        objects_in_view[bucket] = bucket_pose

        for obj_name, obj_pos in known_immovables.items():
            obj = Object(obj_name, _immovable_object_type)
            pose = math_helpers.SE3Pose(obj_pos["x"],
                                        obj_pos["y"],
                                        obj_pos["z"],
                                        rot=math_helpers.Quat())
            objects_in_view[obj] = pose

        for obj, pose in get_known_immovable_objects().items():
            objects_in_view[obj] = pose

        # Create robot pose.
        robot_se2 = get_spot_home_pose()
        robot_pose = robot_se2.get_closest_se3_transform()

        # Create the initial observation.
        init_obs = _SpotObservation(
            images={},
            objects_in_view=objects_in_view,
            objects_in_hand_view=set(),
            robot=self._spot_object,
            gripper_open_percentage=0.0,
            robot_pos=robot_pose,
            nonpercept_atoms=self._get_initial_nonpercept_atoms(),
            nonpercept_predicates=(self.predicates - self.percept_predicates),
        )

        # Finish the task.
        goal_description = self._generate_goal_description()
        return EnvironmentTask(init_obs, goal_description)


###############################################################################
#                               Brush Shelf Env                               #
###############################################################################


class SpotBrushShelfEnv(SpotRearrangementEnv):
    """An environment where a brush needs to be moved from the table into one
    of the lower shelves."""

    def __init__(self, use_gui: bool = True) -> None:
        super().__init__(use_gui)

        op_to_name = {o.name: o for o in _create_operators()}
        op_names_to_keep = {
            "MoveToReachObject",
            "MoveToHandViewObject",
            "PickObjectFromTop",
            "PlaceObjectOnTop",
        }
        self._strips_operators = {op_to_name[o] for o in op_names_to_keep}

    @classmethod
    def get_name(cls) -> str:
        return "spot_brush_shelf_env"

    @property
    def _detection_id_to_obj(self) -> Dict[ObjectDetectionID, Object]:

        detection_id_to_obj: Dict[ObjectDetectionID, Object] = {}

        brush = Object("brush", _movable_object_type)
        brush_detection = LanguageObjectDetectionID("yellow brush")
        detection_id_to_obj[brush_detection] = brush

        for obj, pose in get_known_immovable_objects().items():
            detection_id = KnownStaticObjectDetectionID(obj.name, pose)
            detection_id_to_obj[detection_id] = obj

        return detection_id_to_obj

    def _generate_goal_description(self) -> GoalDescription:
        return "put the brush in the second shelf"

    def _get_dry_task(self, train_or_test: str,
                      task_idx: int) -> EnvironmentTask:
        raise NotImplementedError("Dry task generation not implemented.")


###############################################################################
#                Real-World Ball and Cup Sticky Table Env                     #
###############################################################################


class SpotBallAndCupStickyTableEnv(SpotRearrangementEnv):
    """A real-world version of the ball and cup sticky table environment."""
    def __init__(self, use_gui: bool = True) -> None:
        super().__init__(use_gui)

        op_to_name = {o.name: o for o in _create_operators()}
        # NOTE: we do not yet have planning operators sufficient enough
        # to make the planning graph fully-connected. These are
        # forthcoming.
        op_names_to_keep = {
            "MoveToReachObject", "MoveToHandViewObject",
            "MoveToBodyViewObject", "PickObjectFromTop", "PlaceObjectOnTop",
            "DropObjectInsideContainerOnTop"}
        self._strips_operators = {op_to_name[o] for o in op_names_to_keep}

    @classmethod
    def get_name(cls) -> str:
        return "spot_ball_and_cup_sticky_table_env"

    @property
<<<<<<< HEAD
    def types(self) -> Set[Type]:
        return {
            _robot_type,
            _base_object_type,
            _movable_object_type,
            _immovable_object_type,
            _container_type,
        }
    
    @property
    def predicates(self) -> Set[Predicate]:
        _Stable = Predicate("Stable", [_base_object_type], _stable_surface_classifier)
        _Empty = Predicate("Empty", [_base_object_type], _empty_classifier)
        _EmptyFloor = Predicate("EmptyFloor", [], _empty_floor_classifier)
        return {
            _NEq,
            _On,
            _HandEmpty,
            _Holding,
            _Reachable,
            _InHandView,
            _InView,
            _Inside,
            _Blocking,
            _NotBlocked,
        }

    @property
    def percept_predicates(self) -> Set[Predicate]:
        """The predicates that are NOT stored in the simulator state."""
        return {
            _HandEmpty,
            _Holding,
            _On,
            _Reachable,
            _InView,
            _InHandView,
            _Inside,
        }
    @property
    def goal_predicates(self) -> Set[Predicate]:
        return {_On}

    @property
=======
>>>>>>> 940a4476
    def _detection_id_to_obj(self) -> Dict[ObjectDetectionID, Object]:

        detection_id_to_obj: Dict[ObjectDetectionID, Object] = {}

        ball = Object("ball", _movable_object_type)
        ball_detection = LanguageObjectDetectionID("small white ball")
        detection_id_to_obj[ball_detection] = ball

        cup = Object("cup", _container_type)
        cup_detection = LanguageObjectDetectionID("large cup")
        detection_id_to_obj[cup_detection] = cup

        for obj, pose in get_known_immovable_objects().items():
            detection_id = KnownStaticObjectDetectionID(obj.name, pose)
            detection_id_to_obj[detection_id] = obj

        return detection_id_to_obj

    def _generate_goal_description(self) -> GoalDescription:
        return "put the ball on the table"

    def _get_dry_task(self, train_or_test: str,
                      task_idx: int) -> EnvironmentTask:
        raise NotImplementedError("Dry task generation not implemented.")

    def _get_next_dry_observation(
            self, action: Action,
            nonpercept_atoms: Set[GroundAtom]) -> _SpotObservation:
        raise NotImplementedError("Dry step function not implemented.")

class SpotCleanupTableEnv(SpotRearrangementEnv):
    """An environment corresponding to the table cleanup where the robot
    removes objects from one table and places them onto another. There 
    is a ball in the environment that acts as an unstable placement 
    surface to showcase precondition learning."""
    def __init__(self, use_gui: bool = True) -> None:
        super().__init__(use_gui)

        op_to_name = {o.name: o for o in _create_operators()}

        op_names_to_keep = {
            "MoveToReachObject",
            "MoveToViewObject",
            "PickObjectFromTop",
            "PlaceObjectOnTop",
        }
        self._strips_operators = {op_to_name[o] for o in op_names_to_keep}

    @classmethod
    def get_name(cls) -> str:
        return "spot_cleanup_table_env"

    @property
    def types(self) -> Set[Type]:
        return {_robot_type,
                _base_object_type,
                _movable_object_type,
                _immovable_object_type,
        }

    @property
    def predicates(self) -> Set[Predicate]:
        _Stable = Predicate("Stable", [_base_object_type], _stable_surface_classifier)
        _Empty = Predicate("Empty", [_base_object_type], _empty_classifier)
        _EmptyFloor = Predicate("EmptyFloor", [], _empty_floor_classifier)
        return {
            _On,
            _HandEmpty,
            _Holding,
            _Reachable,
            _InView,
            _Blocking,
            _NotBlocked,
            _Stable,
            _Empty,
            _EmptyFloor,
        }

    @property
    def percept_predicates(self) -> Set[Predicate]:
        """The predicates that are NOT stored in the simulator state."""
        return self.predicates

    @property
    def goal_predicates(self) -> Set[Predicate]:
        return self.predicates
<|MERGE_RESOLUTION|>--- conflicted
+++ resolved
@@ -1575,7 +1575,6 @@
         detection_id_to_obj: Dict[ObjectDetectionID, Object] = {}
 
         cube = Object("cube", _movable_object_type)
-<<<<<<< HEAD
         cube_detection = AprilTagObjectDetectionID(12)
 
         smooth_table = Object("smooth_table", _immovable_object_type)
@@ -1583,18 +1582,6 @@
 
         sticky_table = Object("sticky_table", _immovable_object_type)
         sticky_table_detection = AprilTagObjectDetectionID(18)
-=======
-        cube_detection = AprilTagObjectDetectionID(410)
-        detection_id_to_obj[cube_detection] = cube
-
-        smooth_table = Object("smooth_table", _immovable_object_type)
-        smooth_table_detection = AprilTagObjectDetectionID(408)
-        detection_id_to_obj[smooth_table_detection] = smooth_table
-
-        sticky_table = Object("sticky_table", _immovable_object_type)
-        sticky_table_detection = AprilTagObjectDetectionID(409)
-        detection_id_to_obj[sticky_table_detection] = sticky_table
->>>>>>> 940a4476
 
         for obj, pose in get_known_immovable_objects().items():
             # Only keep the floor.
@@ -2060,53 +2047,6 @@
         return "spot_ball_and_cup_sticky_table_env"
 
     @property
-<<<<<<< HEAD
-    def types(self) -> Set[Type]:
-        return {
-            _robot_type,
-            _base_object_type,
-            _movable_object_type,
-            _immovable_object_type,
-            _container_type,
-        }
-    
-    @property
-    def predicates(self) -> Set[Predicate]:
-        _Stable = Predicate("Stable", [_base_object_type], _stable_surface_classifier)
-        _Empty = Predicate("Empty", [_base_object_type], _empty_classifier)
-        _EmptyFloor = Predicate("EmptyFloor", [], _empty_floor_classifier)
-        return {
-            _NEq,
-            _On,
-            _HandEmpty,
-            _Holding,
-            _Reachable,
-            _InHandView,
-            _InView,
-            _Inside,
-            _Blocking,
-            _NotBlocked,
-        }
-
-    @property
-    def percept_predicates(self) -> Set[Predicate]:
-        """The predicates that are NOT stored in the simulator state."""
-        return {
-            _HandEmpty,
-            _Holding,
-            _On,
-            _Reachable,
-            _InView,
-            _InHandView,
-            _Inside,
-        }
-    @property
-    def goal_predicates(self) -> Set[Predicate]:
-        return {_On}
-
-    @property
-=======
->>>>>>> 940a4476
     def _detection_id_to_obj(self) -> Dict[ObjectDetectionID, Object]:
 
         detection_id_to_obj: Dict[ObjectDetectionID, Object] = {}
