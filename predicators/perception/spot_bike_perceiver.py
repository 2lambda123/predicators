"""A perceiver specific to the spot bike env."""

import logging
from typing import Dict, Optional, Set, Tuple

import numpy as np

from predicators import utils
from predicators.envs import BaseEnv, get_or_create_env
<<<<<<< HEAD
from predicators.envs.spot_env import HANDEMPTY_THRESHOLD, SpotBikeEnv, \
    _PartialPerceptionState, _SpotObservation
=======
from predicators.envs.spot_env import HANDEMPTY_GRIPPER_THRESHOLD, \
    SpotBikeEnv, _PartialPerceptionState, _SpotObservation
>>>>>>> d639660e
from predicators.perception.base_perceiver import BasePerceiver
from predicators.settings import CFG
from predicators.spot_utils.spot_utils import obj_name_to_apriltag_id
from predicators.structs import Action, DefaultState, EnvironmentTask, \
    GroundAtom, Object, Observation, Predicate, State, Task


class SpotBikePerceiver(BasePerceiver):
    """A perceiver specific to the spot bike env."""

    def __init__(self) -> None:
        super().__init__()
        self._known_object_poses: Dict[Object, Tuple[float, float, float]] = {}
        self._known_objects_in_hand_view: Set[Object] = set()
        self._robot: Optional[Object] = None
        self._nonpercept_atoms: Set[GroundAtom] = set()
        self._nonpercept_predicates: Set[Predicate] = set()
        self._prev_action: Optional[Action] = None
        self._holding_item_id_feature = 0.0
        self._gripper_open_percentage = 0.0
        self._robot_pos = (0.0, 0.0, 0.0, 0.0)
        self._lost_objects: Set[Object] = set()
        assert CFG.env == "spot_bike_env"
        self._curr_env: Optional[BaseEnv] = None
        self._waiting_for_observation = True

    @classmethod
    def get_name(cls) -> str:
        return "spot_bike_env"

    def reset(self, env_task: EnvironmentTask) -> Task:
        self._waiting_for_observation = True
        self._curr_env = get_or_create_env("spot_bike_env")
        assert isinstance(self._curr_env, SpotBikeEnv)
        self._known_object_poses = {}
        self._known_objects_in_hand_view = set()
        self._robot = None
        self._nonpercept_atoms = set()
        self._nonpercept_predicates = set()
        self._prev_action = None
        self._holding_item_id_feature = 0.0
        self._gripper_open_percentage = 0.0
        self._robot_pos = (0.0, 0.0, 0.0, 0.0)
        self._lost_objects = set()
        init_state = self._create_state()
        return Task(init_state, env_task.goal)

    def update_perceiver_with_action(self, action: Action) -> None:
        # NOTE: we need to keep track of the previous action
        # because the step function (where we need knowledge
        # of the previous action) occurs *after* the action
        # has already been taken.
        self._prev_action = action

    def step(self, observation: Observation) -> State:
        self._update_state_from_observation(observation)
        # Update the curr held item when applicable.
        assert self._curr_env is not None and isinstance(
            self._curr_env, SpotBikeEnv)
        if self._prev_action is not None:
            controller_name, objects, _ = self._curr_env.parse_action(
                self._prev_action)
            logging.info(f"[Perceiver] Previous action was {controller_name}.")
            # The robot is always the 0th argument of an
            # operator!
            if "grasp" in controller_name.lower():
                assert self._holding_item_id_feature == 0.0
                # We know that the object that we attempted to grasp was
                # the second argument to the controller.
                object_attempted_to_grasp = objects[1]
                grasp_obj_id = obj_name_to_apriltag_id[
                    object_attempted_to_grasp.name]
                # We only want to update the holding item id feature
                # if we successfully picked something.
<<<<<<< HEAD
                if self._gripper_open_percentage > HANDEMPTY_THRESHOLD:
=======
                if self._gripper_open_percentage > HANDEMPTY_GRIPPER_THRESHOLD:
>>>>>>> d639660e
                    self._holding_item_id_feature = grasp_obj_id
                else:
                    # We lost the object!
                    logging.info("[Perceiver] Object was lost!")
                    self._lost_objects.add(object_attempted_to_grasp)
            elif "place" in controller_name.lower():
                self._holding_item_id_feature = 0.0
                # Check if the item we just placed is on the surface we meant
                # to place it on. If not, the item is lost.
                robot, obj, surface = objects
                if surface.type.name == "flat_surface":
                    state = self._create_state()
                    ontop_classifier = self._curr_env._ontop_classifier  # pylint: disable=protected-access
                    in_view_classifier = self._curr_env._tool_in_view_classifier  # pylint: disable=protected-access
                    is_on = ontop_classifier(state, [obj, surface])
                    is_in_view = in_view_classifier(state, [robot, obj])
                    if not is_on or not is_in_view:
                        # We lost the object!
                        logging.info("[Perceiver] Object was lost!")
                        self._lost_objects.add(obj)
            else:
                # We ensure the holding item feature is set
                # back to 0.0 if the hand is ever empty.
                prev_holding_item_id = self._holding_item_id_feature
<<<<<<< HEAD
                if self._gripper_open_percentage <= HANDEMPTY_THRESHOLD:
=======
                if self._gripper_open_percentage <= HANDEMPTY_GRIPPER_THRESHOLD:
>>>>>>> d639660e
                    self._holding_item_id_feature = 0.0
                    # This can only happen if the item was dropped during
                    # something other than a place.
                    if prev_holding_item_id != 0.0:
                        tag_id = int(np.round(prev_holding_item_id))
                        # We lost the object that we were holding!
                        apriltag_id_to_obj_name = {
                            v: k
                            for k, v in obj_name_to_apriltag_id.items()
                        }
                        obj_name = apriltag_id_to_obj_name[tag_id]
                        obj = [
                            o for o in self._known_object_poses
                            if o.name == obj_name
                        ][0]
                        # We lost the object!
                        logging.info("[Perceiver] Object was lost!")
                        self._lost_objects.add(obj)

        return self._create_state()

    def _update_state_from_observation(self, observation: Observation) -> None:
        assert isinstance(observation, _SpotObservation)
        self._waiting_for_observation = False
        self._robot = observation.robot
        self._known_object_poses.update(observation.objects_in_view)
        self._known_objects_in_hand_view = observation.objects_in_hand_view
        self._nonpercept_atoms = observation.nonpercept_atoms
        self._nonpercept_predicates = observation.nonpercept_predicates
        self._gripper_open_percentage = observation.gripper_open_percentage
        self._robot_pos = observation.robot_pos
        for obj in observation.objects_in_view:
            self._lost_objects.discard(obj)

    def _create_state(self) -> State:
        if self._waiting_for_observation:
            return DefaultState
        # Build the continuous part of the state.
        assert self._robot is not None
        state_dict = {
            self._robot: {
                "gripper_open_percentage": self._gripper_open_percentage,
                "curr_held_item_id": self._holding_item_id_feature,
                "x": self._robot_pos[0],
                "y": self._robot_pos[1],
                "z": self._robot_pos[2],
                "yaw": self._robot_pos[3],
            },
        }
        for obj, (x, y, z) in self._known_object_poses.items():
            state_dict[obj] = {
                "x": x,
                "y": y,
                "z": z,
            }
            if obj.type.name in ("tool", "platform"):
                # Detect if the object is in view currently.
                if obj in self._known_objects_in_hand_view:
                    in_view_val = 1.0
                else:
                    in_view_val = 0.0
                state_dict[obj]["in_view"] = in_view_val
                # Detect if we have lost the tool.
                if obj in self._lost_objects:
                    lost_val = 1.0
                else:
                    lost_val = 0.0
                state_dict[obj]["lost"] = lost_val
        # Construct a regular state before adding atoms.
        percept_state = utils.create_state_from_dict(state_dict)
        logging.info("Percept state:")
        logging.info(percept_state.pretty_str())
        # Prepare the simulator state.
        simulator_state = {
            "predicates": self._nonpercept_predicates,
            "atoms": self._nonpercept_atoms,
        }
        logging.info("Simulator state:")
        logging.info(simulator_state)
        # Now finish the state.
        state = _PartialPerceptionState(percept_state.data,
                                        simulator_state=simulator_state)
        return state<|MERGE_RESOLUTION|>--- conflicted
+++ resolved
@@ -7,13 +7,8 @@
 
 from predicators import utils
 from predicators.envs import BaseEnv, get_or_create_env
-<<<<<<< HEAD
-from predicators.envs.spot_env import HANDEMPTY_THRESHOLD, SpotBikeEnv, \
-    _PartialPerceptionState, _SpotObservation
-=======
 from predicators.envs.spot_env import HANDEMPTY_GRIPPER_THRESHOLD, \
     SpotBikeEnv, _PartialPerceptionState, _SpotObservation
->>>>>>> d639660e
 from predicators.perception.base_perceiver import BasePerceiver
 from predicators.settings import CFG
 from predicators.spot_utils.spot_utils import obj_name_to_apriltag_id
@@ -88,11 +83,7 @@
                     object_attempted_to_grasp.name]
                 # We only want to update the holding item id feature
                 # if we successfully picked something.
-<<<<<<< HEAD
-                if self._gripper_open_percentage > HANDEMPTY_THRESHOLD:
-=======
                 if self._gripper_open_percentage > HANDEMPTY_GRIPPER_THRESHOLD:
->>>>>>> d639660e
                     self._holding_item_id_feature = grasp_obj_id
                 else:
                     # We lost the object!
@@ -117,11 +108,7 @@
                 # We ensure the holding item feature is set
                 # back to 0.0 if the hand is ever empty.
                 prev_holding_item_id = self._holding_item_id_feature
-<<<<<<< HEAD
-                if self._gripper_open_percentage <= HANDEMPTY_THRESHOLD:
-=======
                 if self._gripper_open_percentage <= HANDEMPTY_GRIPPER_THRESHOLD:
->>>>>>> d639660e
                     self._holding_item_id_feature = 0.0
                     # This can only happen if the item was dropped during
                     # something other than a place.
