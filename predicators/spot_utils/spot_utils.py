"""Utility functions to interface with the Boston Dynamics Spot robot."""

import functools
import logging
import os
import re
import sys
import time
from typing import Any, Dict, Sequence, Set

import bosdyn.client
import bosdyn.client.estop
import bosdyn.client.lease
import bosdyn.client.util
import cv2
import numpy as np
from bosdyn.api import arm_command_pb2, basic_command_pb2, estop_pb2, \
    geometry_pb2, image_pb2, manipulation_api_pb2
from bosdyn.api.basic_command_pb2 import RobotCommandFeedbackStatus
from bosdyn.client import math_helpers
from bosdyn.client.estop import EstopClient
from bosdyn.client.frame_helpers import BODY_FRAME_NAME, \
    GRAV_ALIGNED_BODY_FRAME_NAME, ODOM_FRAME_NAME, VISION_FRAME_NAME, \
    get_a_tform_b, get_se2_a_tform_b, get_vision_tform_body
from bosdyn.client.image import ImageClient
from bosdyn.client.manipulation_api_client import ManipulationApiClient
from bosdyn.client.robot_command import RobotCommandBuilder, \
    RobotCommandClient, block_until_arm_arrives, blocking_stand
from bosdyn.client.robot_state import RobotStateClient
from bosdyn.client.sdk import Robot
from gym.spaces import Box

from predicators.settings import CFG
from predicators.spot_utils.helpers.graph_nav_command_line import \
    GraphNavInterface
from predicators.structs import Array, GroundAtom, Object

g_image_click = None
g_image_display = None

graph_nav_loc_to_id = {
    "start": "stone-prawn-2b0kiMuHQBhKfgwhNH3PLA==",
    "6-12_front": "linked-puffin-JpuZjUsLbqMMA7Ym5IwyGQ==",
    "6-12_table": "logy-impala-xc9w.jwUDuckZdITrner6g==",
    "front_tool_room": "dented-marlin-HZHTzO56529oo0oGfAFHdg==",
    "tool_room_table": "lumpen-squid-p9fT8Ui8TYI7JWQJvfQwKw==",
    "toolbag": "seared-hare-0JBmyRiYHfbxn58ymEwPaQ==",
    "tool_room_tool_stand": "roving-gibbon-3eduef4VV0itZzkpHZueNQ==",
    "tool_room_platform": "comfy-auk-W0iygJ1WJyKR1eB3qe2mlg==",
    "low_wall_rack": "alight-coyote-Nvl0i02Mk7Ds8ax0sj0Hsw==",
    "high_wall_rack": "alight-coyote-Nvl0i02Mk7Ds8ax0sj0Hsw==",
    "6-08_front": "curled-spawn-m19jn1Alc5XrrIcIoOSnaw==",
    "6-08_table": "maiden-oryx-zLyJUTDIg0ZNB3T4J1A8IQ==",
    "6-07_front": "moldy-cuckoo-RUdyBHBeLWD5pmNUEcW1Ng==",
    "6-07_table": "combed-gaur-dGWSpydRmOFNEAlBaABI4g==",
    "center": "unmown-botfly-8OaXOF1VG5LJWF47h.dRpQ==",
    "6-09_front": "ninth-jackal-g6onxC+AUQyIDznGUH3Fkw==",
    "6-09_bike": "sodden-hare-OxrK.cEZ1ZKHjb8jjwKrWA==",
    "6-09_table": "ranked-oxen-G0kq38CpHN7H7R.0FCm7DA==",
    "outside_table": "causal-fleece-fPaNlwN1dMO5vQ00ZjocmQ==",
    "6-13_corner": "gooey-mamba-nbmRlRr8J0KPsCztt0Wkyw==",
    "trash": "holy-aphid-SuqZLSjvRUjUxCDywLIFhw=="
}


# pylint: disable=no-member
class _SpotInterface():
    """Implementation of interface with low-level controllers and sensor data
    grabbing for the Spot robot.

    Perception/Sensor Data:
    get_gripper_obs() -> Returns number corresponding to gripper open
                           percentage.

    Controllers:
    navigateToController(objs, [float:dx, float:dy, float:dyaw])
    graspController(objs, [(0:Any,1:Top,-1:Side)])
    placeOntopController(objs, [float:distance])
    """

    def __init__(self) -> None:
        self._hostname = CFG.spot_robot_ip
        self._verbose = False
        self._force_45_angle_grasp = False
        self._force_horizontal_grasp = False
        self._force_squeeze_grasp = False
        self._force_top_down_grasp = False
        self._image_source = "hand_color_image"

        self.hand_x, self.hand_y, self.hand_z = (0.80, 0, 0.45)

        # Try to connect to the robot. If this fails, still maintain the
        # instance for testing, but assert that it succeeded within the
        # controller calls.
        self._connected_to_spot = False
        try:
            self._connect_to_spot()
            self._connected_to_spot = True
        except (bosdyn.client.exceptions.ProxyConnectionError,
                bosdyn.client.exceptions.UnableToConnectToRobotError,
                RuntimeError):
            logging.warning("Could not connect to Spot!")

    def _connect_to_spot(self) -> None:
        # See hello_spot.py for an explanation of these lines.
        bosdyn.client.util.setup_logging(self._verbose)

        self.sdk = bosdyn.client.create_standard_sdk('SesameClient')
        self.robot: Robot = self.sdk.create_robot(self._hostname)
        if not os.environ.get('BOSDYN_CLIENT_USERNAME') or not os.environ.get(
                'BOSDYN_CLIENT_PASSWORD'):
            raise RuntimeError("Spot environment variables unset.")
        bosdyn.client.util.authenticate(self.robot)
        self.robot.time_sync.wait_for_sync()

        assert self.robot.has_arm(
        ), "Robot requires an arm to run this example."

        # Verify the robot is not estopped and that an external application has
        # registered and holds an estop endpoint.
        self.verify_estop(self.robot)

        self.lease_client = self.robot.ensure_client(
            bosdyn.client.lease.LeaseClient.default_service_name)
        self.robot_state_client: RobotStateClient = self.robot.ensure_client(
            RobotStateClient.default_service_name)
        self.robot_command_client: RobotCommandClient = \
            self.robot.ensure_client(RobotCommandClient.default_service_name)
        self.image_client = self.robot.ensure_client(
            ImageClient.default_service_name)
        self.manipulation_api_client = self.robot.ensure_client(
            ManipulationApiClient.default_service_name)
        self.lease_client.take()
        self.lease_keepalive = bosdyn.client.lease.LeaseKeepAlive(
            self.lease_client, must_acquire=True, return_at_exit=True)

        # Create Graph Nav Command Line
        self.upload_filepath = "predicators/spot_utils/bike_env/" + \
            "downloaded_graph/"
        self.graph_nav_command_line = GraphNavInterface(
            self.robot, self.upload_filepath, self.lease_client,
            self.lease_keepalive)

        # Initializing Spot
        self.robot.logger.info(
            "Powering on robot... This may take a several seconds.")
        self.robot.power_on(timeout_sec=20)
        assert self.robot.is_powered_on(), "Robot power on failed."

        self.robot.logger.info("Commanding robot to stand...")
        blocking_stand(self.robot_command_client, timeout_sec=10)
        self.robot.logger.info("Robot standing.")

    def get_gripper_obs(self) -> Array:
        """Grabs the current observation of relevant quantities from the
        gripper."""
        robot_state = self.robot_state_client.get_robot_state()
        return robot_state.manipulator_state.gripper_open_percentage

    @property
    def params_spaces(self) -> Dict[str, Box]:
        """The parameter spaces for each of the controllers."""
        return {
            "navigate": Box(-5.0, 5.0, (3, )),
            "grasp": Box(-1.0, 1.0, (4, )),
            "placeOnTop": Box(-5.0, 5.0, (3, )),
            "noop": Box(0, 1, (0, ))
        }

    def execute(self, name: str, current_atoms: Set[GroundAtom],
                objects: Sequence[Object], params: Array) -> None:
        """Run the controller based on the given name."""
        assert self._connected_to_spot
        if name == "navigate":
            return self.navigateToController(current_atoms, objects, params)
        if name == "grasp":
            return self.graspController(objects, params)
        assert name == "placeOnTop"
        return self.placeOntopController(objects, params)

    def navigateToController(self, curr_atoms: Set[GroundAtom],
                             objs: Sequence[Object], params: Array) -> None:
        """Controller that navigates to specific pre-specified locations.

        Params are [dx, dy, d-yaw]
        """
        print("NavigateTo", objs)
        assert len(params) == 3
        waypoint_id = ""
        if graph_nav_loc_to_id.get(objs[1].name) is not None:
            waypoint_id = graph_nav_loc_to_id[objs[1].name]
        else:
            curr_tool = objs[1].name
            surfaces_for_objs = re.findall(
                (r"On\(" + f"{curr_tool}:tool, " + r"(.*?):flat_surface\)"),
                str(curr_atoms))
            if surfaces_for_objs:
                assert len(surfaces_for_objs) == 1
                surface = surfaces_for_objs[0]
                waypoint_id = graph_nav_loc_to_id[surface]
            else:
                raise NotImplementedError

        self.navigate_to(waypoint_id, params)

    def graspController(self, objs: Sequence[Object], params: Array) -> None:
        """Wrapper method for grasp controller.

        Params are 4 dimensional corresponding to a top-down grasp (1),
        side grasp (-1) or any (0), and dx, dy, dz of post grasp
        position.
        """
        print("Grasp", objs)
        assert len(params) == 4
        assert params[3] in [0, 1, -1]
        if params[3] == 1:
            self._force_horizontal_grasp = False
            self._force_top_down_grasp = True
        elif params[3] == -1:
            self._force_horizontal_grasp = True
            self._force_top_down_grasp = False
        self.arm_object_grasp()
        if not all(params[:3] == [0.0, 0.0, 0.0]):
            self.hand_movement(params[:3], open_gripper=False)
        self.stow_arm()

    def placeOntopController(self, objs: Sequence[Object],
                             params: Array) -> None:
        """Wrapper method for placeOnTop controller.

        Params is dx, dy, and dz corresponding to the location of the
        arm from the robot when placing.
        """
        print("PlaceOntop", objs)
        assert len(params) == 3
        self.hand_movement(params)

    def verify_estop(self, robot: Any) -> None:
        """Verify the robot is not estopped."""

        client = robot.ensure_client(EstopClient.default_service_name)
        if client.get_status().stop_level != estop_pb2.ESTOP_LEVEL_NONE:
            error_message = "Robot is estopped. Please use an external" + \
                " E-Stop client, such as the estop SDK example, to" + \
                " configure E-Stop."
            robot.logger.error(error_message)
            raise Exception(error_message)

    # NOTE: We want to deprecate this over the long-term!
    def cv_mouse_callback(self, event, x, y, flags, param):  # type: ignore
        """Callback for the click-to-grasp functionality with the Spot API's
        grasping interface."""
        del flags, param
        # pylint: disable=global-variable-not-assigned
        global g_image_click, g_image_display
        clone = g_image_display.copy()
        if event == cv2.EVENT_LBUTTONUP:
            g_image_click = (x, y)
        else:
            # Draw some lines on the image.
            #print('mouse', x, y)
            color = (30, 30, 30)
            thickness = 2
            image_title = 'Click to grasp'
            height = clone.shape[0]
            width = clone.shape[1]
            cv2.line(clone, (0, y), (width, y), color, thickness)
            cv2.line(clone, (x, 0), (x, height), color, thickness)
            cv2.imshow(image_title, clone)

    def add_grasp_constraint(
        self, grasp: manipulation_api_pb2.PickObjectInImage,
        robot_state_client: RobotStateClient
    ) -> manipulation_api_pb2.PickObjectInImage:
        """Method to constrain desirable grasps."""
        # There are 3 types of constraints:
        #   1. Vector alignment
        #   2. Full rotation
        #   3. Squeeze grasp
        #
        # You can specify more than one if you want and they will be
        # OR'ed together.

        # For these options, we'll use a vector alignment constraint.
        use_vector_constraint = self._force_top_down_grasp or \
            self._force_horizontal_grasp

        # Specify the frame we're using.
        grasp.grasp_params.grasp_params_frame_name = VISION_FRAME_NAME

        if use_vector_constraint:
            if self._force_top_down_grasp:
                # Add a constraint that requests that the x-axis of the
                # gripper is pointing in the negative-z direction in the
                # vision frame.

                # The axis on the gripper is the x-axis.
                axis_on_gripper_ewrt_gripper = geometry_pb2.Vec3(x=1, y=0, z=0)

                # The axis in the vision frame is the negative z-axis
                axis_to_align_with_ewrt_vo = geometry_pb2.Vec3(x=0, y=0, z=-1)

            if self._force_horizontal_grasp:
                # Add a constraint that requests that the y-axis of the
                # gripper is pointing in the positive-z direction in the
                # vision frame.  That means that the gripper is
                # constrained to be rolled 90 degrees and pointed at the
                # horizon.

                # The axis on the gripper is the y-axis.
                axis_on_gripper_ewrt_gripper = geometry_pb2.Vec3(x=0, y=1, z=0)

                # The axis in the vision frame is the positive z-axis
                axis_to_align_with_ewrt_vo = geometry_pb2.Vec3(x=0, y=0, z=1)

            # Add the vector constraint to our proto.
            constraint = grasp.grasp_params.allowable_orientation.add()
            constraint.vector_alignment_with_tolerance.\
                axis_on_gripper_ewrt_gripper.\
                    CopyFrom(axis_on_gripper_ewrt_gripper)
            constraint.vector_alignment_with_tolerance.\
                axis_to_align_with_ewrt_frame.\
                    CopyFrom(axis_to_align_with_ewrt_vo)

            # We'll take anything within about 10 degrees for top-down or
            # horizontal grasps.
            constraint.vector_alignment_with_tolerance.\
                threshold_radians = 0.17

        elif self._force_45_angle_grasp:
            # Demonstration of a RotationWithTolerance constraint.
            # This constraint allows you to specify a full orientation you
            # want the hand to be in, along with a threshold.
            # You might want this feature when grasping an object with known
            # geometry and you want to make sure you grasp a specific part
            # of it. Here, since we don't have anything in particular we
            # want to grasp,  we'll specify an orientation that will have the
            # hand aligned with robot and rotated down 45 degrees as an
            # example.

            # First, get the robot's position in the world.
            robot_state = robot_state_client.get_robot_state()
            vision_T_body = get_vision_tform_body(
                robot_state.kinematic_state.transforms_snapshot)

            # Rotation from the body to our desired grasp.
            body_Q_grasp = math_helpers.Quat.from_pitch(0.785398)  # 45 degrees
            vision_Q_grasp = vision_T_body.rotation * body_Q_grasp

            # Turn into a proto
            constraint = grasp.grasp_params.allowable_orientation.add()
            constraint.rotation_with_tolerance.rotation_ewrt_frame.CopyFrom(
                vision_Q_grasp.to_proto())

            # We'll accept anything within +/- 10 degrees
            constraint.rotation_with_tolerance.threshold_radians = 0.17

        elif self._force_squeeze_grasp:
            # Tell the robot to just squeeze on the ground at the given point.
            constraint = grasp.grasp_params.allowable_orientation.add()
            constraint.squeeze_grasp.SetInParent()

        return grasp

    def arm_object_grasp(self) -> None:
        """A simple example of using the Boston Dynamics API to command Spot's
        arm."""
        assert self.robot.is_powered_on(), "Robot power on failed."
        assert basic_command_pb2.StandCommand.Feedback.STATUS_IS_STANDING

        # Take a picture with a camera
        self.robot.logger.info(f'Getting an image from: {self._image_source}')
        image_responses = self.image_client.get_image_from_sources(
            [self._image_source])

        if len(image_responses) != 1:
            print(f'Got invalid number of images: {str(len(image_responses))}')
            print(image_responses)
            assert False

        image = image_responses[0]
        if image.shot.image.pixel_format == image_pb2.Image.\
            PIXEL_FORMAT_DEPTH_U16:
            dtype = np.uint16  # type: ignore
        else:
            dtype = np.uint8  # type: ignore
        img = np.fromstring(image.shot.image.data, dtype=dtype)  # type: ignore
        if image.shot.image.format == image_pb2.Image.FORMAT_RAW:
            img = img.reshape(image.shot.image.rows, image.shot.image.cols)
        else:
            img = cv2.imdecode(img, -1)

        # Show the image to the user and wait for them to click on a pixel
        self.robot.logger.info('Click on an object to start grasping...')
        image_title = 'Click to grasp'
        cv2.namedWindow(image_title)
        cv2.setMouseCallback(image_title, self.cv_mouse_callback)

        # pylint: disable=global-variable-not-assigned, global-statement
        global g_image_click, g_image_display
        g_image_display = img
        cv2.imshow(image_title, g_image_display)
        while g_image_click is None:
            key = cv2.waitKey(1) & 0xFF
            if key == ord('q') or key == ord('Q'):
                # Quit
                print('"q" pressed, exiting.')
                sys.exit()

        # pylint: disable=unsubscriptable-object
        self.robot.\
            logger.info(f"Object at ({g_image_click[0]}, {g_image_click[1]})")
        # pylint: disable=unsubscriptable-object
        pick_vec = geometry_pb2.Vec2(x=g_image_click[0], y=g_image_click[1])

        # Build the proto
        grasp = manipulation_api_pb2.PickObjectInImage(
            pixel_xy=pick_vec,
            transforms_snapshot_for_camera=image.shot.transforms_snapshot,
            frame_name_image_sensor=image.shot.frame_name_image_sensor,
            camera_model=image.source.pinhole)

        # Optionally add a grasp constraint.  This lets you tell the robot you
        # only want top-down grasps or side-on grasps.
        grasp = self.add_grasp_constraint(grasp, self.robot_state_client)

        # Ask the robot to pick up the object
        grasp_request = manipulation_api_pb2.ManipulationApiRequest(
            pick_object_in_image=grasp)

        # Send the request
        cmd_response = self.manipulation_api_client.manipulation_api_command(
            manipulation_api_request=grasp_request)

        # Get feedback from the robot
        while True:
            feedback_request = manipulation_api_pb2.\
                ManipulationApiFeedbackRequest(manipulation_cmd_id=\
                    cmd_response.manipulation_cmd_id)

            # Send the request
            response = self.manipulation_api_client.\
                manipulation_api_feedback_command(
                manipulation_api_feedback_request=feedback_request)

            logging.debug(f"""Current state:
                {manipulation_api_pb2.ManipulationFeedbackState.Name(
                    response.current_state)}""")

            if response.current_state in [manipulation_api_pb2.\
                MANIP_STATE_GRASP_SUCCEEDED, manipulation_api_pb2.\
                MANIP_STATE_GRASP_FAILED]:
                break

        time.sleep(1.0)
        g_image_click = None
        g_image_display = None
        self.robot.logger.info('Finished grasp.')

    def stow_arm(self) -> None:
        """A simple example of using the Boston Dynamics API to stow Spot's
        arm."""

        # Allow Stowing and Stow Arm
        grasp_carry_state_override = manipulation_api_pb2.\
            ApiGraspedCarryStateOverride(override_request=3)
        grasp_override_request = manipulation_api_pb2.\
            ApiGraspOverrideRequest(
            carry_state_override=grasp_carry_state_override)
        cmd_response = self.manipulation_api_client.\
            grasp_override_command(grasp_override_request)
        self.robot.logger.info(cmd_response)

        stow_cmd = RobotCommandBuilder.arm_stow_command()
        stow_command_id = self.robot_command_client.robot_command(stow_cmd)
        self.robot.logger.info("Stow command issued.")
        block_until_arm_arrives(self.robot_command_client, stow_command_id,
                                3.0)
        time.sleep(1.0)

    def block_until_arm_arrives_with_prints(self, robot: Robot,
                                            command_client: RobotCommandClient,
                                            cmd_id: int) -> None:
        """Block until the arm arrives at the goal and print the distance
        remaining.

        Note: a version of this function is available as a helper in
        robot_command without the prints.
        """
        while True:
            feedback_resp = command_client.robot_command_feedback(cmd_id)

            if feedback_resp.feedback.synchronized_feedback.\
                arm_command_feedback.arm_cartesian_feedback.status == \
                arm_command_pb2.ArmCartesianCommand.Feedback.\
                    STATUS_TRAJECTORY_COMPLETE:
                robot.logger.info('Move complete.')
                break
            time.sleep(0.1)

<<<<<<< HEAD
    def hand_movement(self, params: Array) -> None:
        """Move arm to infront of robot and open gripper."""
=======
    def hand_movement(self, params: Array, open_gripper: bool = True) -> None:
        """Move arm to infront of robot an open gripper."""
>>>>>>> 27a25083
        # Move the arm to a spot in front of the robot, and open the gripper.
        assert self.robot.is_powered_on(), "Robot power on failed."
        assert basic_command_pb2.StandCommand.Feedback.STATUS_IS_STANDING

        # Rotation as a quaternion
        qw = np.cos((np.pi / 4) / 2)
        qx = 0
        qy = np.sin((np.pi / 4) / 2)
        qz = 0
        flat_body_Q_hand = geometry_pb2.Quaternion(w=qw, x=qx, y=qy, z=qz)

        # Make the arm pose RobotCommand
        # Build a position to move the arm to (in meters, relative to and
        # expressed in the gravity aligned body frame).
        assert params[0] >= -0.5 and params[0] <= 0.5
        assert params[1] >= -0.5 and params[1] <= 0.5
        assert params[2] >= -0.25 and params[2] <= 0.25
        x = self.hand_x + params[0]  # dx hand
        y = self.hand_y + params[1]
        z = self.hand_z + params[2]
        hand_ewrt_flat_body = geometry_pb2.Vec3(x=x, y=y, z=z)

        flat_body_T_hand = geometry_pb2.SE3Pose(position=hand_ewrt_flat_body,
                                                rotation=flat_body_Q_hand)

        robot_state = self.robot_state_client.get_robot_state()
        odom_T_flat_body = get_a_tform_b(
            robot_state.kinematic_state.transforms_snapshot, ODOM_FRAME_NAME,
            GRAV_ALIGNED_BODY_FRAME_NAME)

        odom_T_hand = odom_T_flat_body * math_helpers.SE3Pose.from_obj(
            flat_body_T_hand)

        # duration in seconds
        seconds = 2

        arm_command = RobotCommandBuilder.arm_pose_command(
            odom_T_hand.x, odom_T_hand.y, odom_T_hand.z, odom_T_hand.rot.w,
            odom_T_hand.rot.x, odom_T_hand.rot.y, odom_T_hand.rot.z,
            ODOM_FRAME_NAME, seconds)

<<<<<<< HEAD
        # Make sure to keep the gripper closed during this movement!
=======
        # Make the close gripper RobotCommand
>>>>>>> 27a25083
        gripper_command = RobotCommandBuilder.\
            claw_gripper_open_fraction_command(0.0)

        # Combine the arm and gripper commands into one RobotCommand
        command = RobotCommandBuilder.build_synchro_command(
            gripper_command, arm_command)

        # Send the request
        cmd_id: int = self.robot_command_client.robot_command(command)
        self.robot.logger.info('Moving arm to position.')

        # Wait until the arm arrives at the goal.
        self.block_until_arm_arrives_with_prints(self.robot,
                                                 self.robot_command_client,
                                                 cmd_id)

        time.sleep(2)

        if not open_gripper:
            gripper_command = RobotCommandBuilder.\
                claw_gripper_open_fraction_command(0.0)
        else:
            gripper_command = RobotCommandBuilder.\
                claw_gripper_open_fraction_command(1.0)

        # Combine the arm and gripper commands into one RobotCommand
        command = RobotCommandBuilder.build_synchro_command(
            gripper_command, arm_command)

        # Send the request
        cmd_id = self.robot_command_client.robot_command(command)
        self.robot.logger.info('Moving arm to position.')

        # Wait until the arm arrives at the goal.
        self.block_until_arm_arrives_with_prints(self.robot,
                                                 self.robot_command_client,
                                                 cmd_id)

        time.sleep(2)

        # Finally, stow the arm and close the gripper.
        stow_cmd = RobotCommandBuilder.arm_stow_command()
        gripper_close_command = RobotCommandBuilder.\
            claw_gripper_open_fraction_command(0.0)
        # Combine the arm and gripper commands into one RobotCommand
        stow_and_close_command = RobotCommandBuilder.build_synchro_command(
            gripper_close_command, stow_cmd)
        stow_and_close_command_id = self.robot_command_client.robot_command(
            stow_and_close_command)
        self.robot.logger.info("Stow command issued.")
        block_until_arm_arrives(self.robot_command_client,
                                stow_and_close_command_id, 3.0)

    def navigate_to(self, waypoint_id: str, params: Array) -> None:
        """Use GraphNavInterface to localize robot and go to a location."""
        # pylint: disable=broad-except
        try:
            # (1) Initialize location
            self.graph_nav_command_line.set_initial_localization_fiducial()

            # (2) Get localization state
            self.graph_nav_command_line.get_localization_state()

            # (4) Navigate to
            self.graph_nav_command_line.navigate_to([waypoint_id])

            # (5) Offset by params
            if not all(params == [0.0, 0.0, 0.0]):
                self.relative_move(params[0], params[1], params[2])

        except Exception as e:
            logging.info(e)

    def relative_move(self,
                      dx: float,
                      dy: float,
                      dyaw: float,
                      stairs: bool = False) -> bool:
        """Move to relative robot position in body frame."""
        transforms = self.robot_state_client.get_robot_state(
        ).kinematic_state.transforms_snapshot

        # Build the transform for where we want the robot to be
        # relative to where the body currently is.
        body_tform_goal = math_helpers.SE2Pose(x=dx, y=dy, angle=dyaw)
        # We do not want to command this goal in body frame because
        # the body will move, thus shifting our goal. Instead, we
        # transform this offset to get the goal position in the output
        # frame (which will be either odom or vision).
        out_tform_body = get_se2_a_tform_b(transforms, ODOM_FRAME_NAME,
                                           BODY_FRAME_NAME)
        out_tform_goal = out_tform_body * body_tform_goal

        # Command the robot to go to the goal point in the specified
        # frame. The command will stop at the new position.
        robot_cmd = RobotCommandBuilder.synchro_se2_trajectory_point_command(
            goal_x=out_tform_goal.x,
            goal_y=out_tform_goal.y,
            goal_heading=out_tform_goal.angle,
            frame_name=ODOM_FRAME_NAME,
            params=RobotCommandBuilder.mobility_params(stair_hint=stairs))
        end_time = 10.0
        cmd_id = self.robot_command_client.robot_command(
            lease=None,
            command=robot_cmd,
            end_time_secs=time.time() + end_time)
        # Wait until the robot has reached the goal.
        while True:
            feedback = self.robot_command_client.\
                robot_command_feedback(cmd_id)
            mobility_feedback = feedback.feedback.\
                synchronized_feedback.mobility_command_feedback
            if mobility_feedback.status != \
                RobotCommandFeedbackStatus.STATUS_PROCESSING:
                logging.info("Failed to reach the goal")
                return False
            traj_feedback = mobility_feedback.se2_trajectory_feedback
            if (traj_feedback.status == traj_feedback.STATUS_AT_GOAL
                    and traj_feedback.body_movement_status
                    == traj_feedback.BODY_STATUS_SETTLED):
                logging.info("Arrived at the goal.")
                return True
            time.sleep(1)


@functools.lru_cache(maxsize=None)
def get_spot_interface() -> _SpotInterface:
    """Ensure that _SpotControllers is only created once."""
    return _SpotInterface()<|MERGE_RESOLUTION|>--- conflicted
+++ resolved
@@ -498,13 +498,8 @@
                 break
             time.sleep(0.1)
 
-<<<<<<< HEAD
-    def hand_movement(self, params: Array) -> None:
-        """Move arm to infront of robot and open gripper."""
-=======
     def hand_movement(self, params: Array, open_gripper: bool = True) -> None:
         """Move arm to infront of robot an open gripper."""
->>>>>>> 27a25083
         # Move the arm to a spot in front of the robot, and open the gripper.
         assert self.robot.is_powered_on(), "Robot power on failed."
         assert basic_command_pb2.StandCommand.Feedback.STATUS_IS_STANDING
@@ -546,11 +541,7 @@
             odom_T_hand.rot.x, odom_T_hand.rot.y, odom_T_hand.rot.z,
             ODOM_FRAME_NAME, seconds)
 
-<<<<<<< HEAD
-        # Make sure to keep the gripper closed during this movement!
-=======
         # Make the close gripper RobotCommand
->>>>>>> 27a25083
         gripper_command = RobotCommandBuilder.\
             claw_gripper_open_fraction_command(0.0)
 
