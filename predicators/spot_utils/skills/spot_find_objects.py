"""Interface for finding objects by moving around and running detection."""

from typing import Any, Collection, Dict, List, Optional, Tuple

import numpy as np
from bosdyn.client import math_helpers
from bosdyn.client.lease import LeaseClient
from bosdyn.client.sdk import Robot

from predicators import utils
from predicators.spot_utils.perception.object_detection import detect_objects
from predicators.spot_utils.perception.perception_structs import \
    ObjectDetectionID, RGBDImageWithContext
from predicators.spot_utils.perception.spot_cameras import capture_images
from predicators.spot_utils.skills.spot_hand_move import close_gripper, \
    move_hand_to_relative_pose, open_gripper
from predicators.spot_utils.skills.spot_navigation import \
    navigate_to_relative_pose
from predicators.spot_utils.spot_localization import SpotLocalizer
from predicators.spot_utils.utils import DEFAULT_HAND_LOOK_DOWN_POSE, \
    DEFAULT_HAND_LOOK_FLOOR_POSE


def _find_objects_with_choreographed_moves(
    robot: Robot,
    localizer: SpotLocalizer,
    object_ids: Collection[ObjectDetectionID],
    relative_base_moves: List[math_helpers.SE2Pose],
    relative_hand_moves: Optional[List[math_helpers.SE3Pose]] = None,
    open_and_close_gripper: bool = True,
) -> Tuple[Dict[ObjectDetectionID, math_helpers.SE3Pose], Dict[str, Any]]:
    """Helper for object search with hard-coded relative moves."""

    if relative_hand_moves is not None:
        assert len(relative_hand_moves) == len(relative_base_moves)

    # Naively combine detections and artifacts using the most recent ones.
    all_detections: Dict[ObjectDetectionID, math_helpers.SE3Pose] = {}
    all_artifacts: Dict[str, Any] = {}
    # Save all RGBDs in case of failure so we can analyze them.
    all_rgbds: List[Dict[str, RGBDImageWithContext]] = []

    # Open the hand to mitigate possible occlusions.
    if open_and_close_gripper:
        open_gripper(robot)

    # Run detection once to start before moving.
    rgbds = capture_images(robot, localizer)
    all_rgbds.append(rgbds)
    detections, artifacts = detect_objects(object_ids, rgbds)
    all_detections.update(detections)
    all_artifacts.update(artifacts)

    for i, relative_pose in enumerate(relative_base_moves):
        remaining_object_ids = set(object_ids) - set(all_detections)
        print(f"Found objects: {set(all_detections)}")
        print(f"Remaining objects: {remaining_object_ids}")

        # Success, finish.
        if not remaining_object_ids:
            break

        # Move and re-capture.
        navigate_to_relative_pose(robot, relative_pose)

        if relative_hand_moves is not None:
            hand_move = relative_hand_moves[i]
            move_hand_to_relative_pose(robot, hand_move)

        localizer.localize()
        rgbds = capture_images(robot, localizer)
        all_rgbds.append(rgbds)
        detections, artifacts = detect_objects(object_ids, rgbds)
        all_detections.update(detections)
        all_artifacts.update(artifacts)

    # Close the gripper.
    if open_and_close_gripper:
        close_gripper(robot)

    # Success, finish.
    remaining_object_ids = set(object_ids) - set(all_detections)
    if not remaining_object_ids:
        return all_detections, all_artifacts

    # Fail. Analyze the RGBDs if you want (by uncommenting here).
    # import imageio.v2 as iio
    # for i, rgbds in enumerate(all_rgbds):
    #     for camera, rgbd in rgbds.items():
    #         path = f"init_search_for_objects_angle{i}_{camera}.png"
    #         iio.imsave(path, rgbd.rgb)
    #         print(f"Wrote out to {path}.")

    remaining_object_ids = set(object_ids) - set(all_detections)
    raise RuntimeError(f"Could not find objects: {remaining_object_ids}")


def init_search_for_objects(
    robot: Robot,
    localizer: SpotLocalizer,
    object_ids: Collection[ObjectDetectionID],
    num_spins: int = 8,
    relative_hand_moves: Optional[List[math_helpers.SE3Pose]] = None,
) -> Tuple[Dict[ObjectDetectionID, math_helpers.SE3Pose], Dict[str, Any]]:
    """Spin around in place looking for objects.

    Raise a RuntimeError if an object can't be found after spinning.
    """
    spin_amount = 2 * np.pi / (num_spins + 1)
    relative_pose = math_helpers.SE2Pose(0, 0, spin_amount)
    base_moves = [relative_pose] * num_spins
    return _find_objects_with_choreographed_moves(
        robot,
        localizer,
        object_ids,
        base_moves,
<<<<<<< HEAD
        relative_hand_moves=relative_hand_moves,
        use_gui=True)
=======
        relative_hand_moves=relative_hand_moves)
>>>>>>> 72f84f30


def find_objects(
    robot: Robot,
    localizer: SpotLocalizer,
    lease_client: LeaseClient,
    object_ids: Collection[ObjectDetectionID],
) -> None:
    """Execute a hard-coded sequence of movements and hope that one of them
    puts the lost object in view.

    This is very specifically designed for the case where an object has
    fallen in the immediate vicinity.
    """
    moves = [
        # First move way back and don't move the hand. This is useful when the
        # object has not actually fallen, but wasn't grasped.
        (math_helpers.SE2Pose(-0.75, 0.0, 0.0), DEFAULT_HAND_LOOK_DOWN_POSE),
        # Just look down at the floor.
        (math_helpers.SE2Pose(0.0, 0.0, 0.0), DEFAULT_HAND_LOOK_FLOOR_POSE),
        # Spin to the right and look at the floor.
        (math_helpers.SE2Pose(0.0, 0.0,
                              np.pi / 6), DEFAULT_HAND_LOOK_FLOOR_POSE),
        # Spin to the left and look at the floor.
        (math_helpers.SE2Pose(0.0, 0.0,
                              -np.pi / 6), DEFAULT_HAND_LOOK_FLOOR_POSE),
    ]
    base_moves, hand_moves = zip(*moves)
    try:
        # Don't open and close the gripper because we need the object to be
        # in view when the action has finished, and we can't leave the gripper
        # open because then HandEmpty will misfire.
        _find_objects_with_choreographed_moves(robot,
                                               localizer,
                                               object_ids,
                                               base_moves,
                                               hand_moves,
                                               open_and_close_gripper=False)
    except RuntimeError:
        prompt = ("Please take control of the robot and make the object "
                  "become in its view. Hit the 'Enter' key when you're done!")
        utils.prompt_user(prompt)
        lease_client.take()


if __name__ == "__main__":
    # Run this file alone to test manually.
    # Make sure to pass in --spot_robot_ip.

    # This test assumes that the 408, 409, and 410 april tags can be found.

    # pylint: disable=ungrouped-imports
    from bosdyn.client import create_standard_sdk
    from bosdyn.client.lease import LeaseKeepAlive
    from bosdyn.client.util import authenticate

    from predicators.settings import CFG
    from predicators.spot_utils.perception.object_detection import \
        AprilTagObjectDetectionID
    from predicators.spot_utils.utils import get_graph_nav_dir, verify_estop

    def _run_manual_test() -> None:
        # Put inside a function to avoid variable scoping issues.
        args = utils.parse_args(env_required=False,
                                seed_required=False,
                                approach_required=False)
        utils.update_config(args)

        # Get constants.
        hostname = CFG.spot_robot_ip
        path = get_graph_nav_dir()
        sdk = create_standard_sdk('FindObjectsTestClient')
        robot = sdk.create_robot(hostname)
        authenticate(robot)
        verify_estop(robot)
        lease_client = robot.ensure_client(LeaseClient.default_service_name)
        lease_client.take()
        lease_keepalive = LeaseKeepAlive(lease_client,
                                         must_acquire=True,
                                         return_at_exit=True)

        assert path.exists()
        localizer = SpotLocalizer(robot, path, lease_client, lease_keepalive)

        object_ids = [
            # Table.
            AprilTagObjectDetectionID(408),
            # Table.
            AprilTagObjectDetectionID(409),
            # Cube.
            AprilTagObjectDetectionID(410),
        ]

        # Test running the initial search for objects.
        input("Set up initial object search test")
        init_search_for_objects(robot, localizer, object_ids)

        # Test finding a lost object.
        input("Set up finding lost object test")
        cube = object_ids[2]
        find_objects(robot, localizer, lease_client, {cube})

    _run_manual_test()<|MERGE_RESOLUTION|>--- conflicted
+++ resolved
@@ -114,12 +114,8 @@
         localizer,
         object_ids,
         base_moves,
-<<<<<<< HEAD
         relative_hand_moves=relative_hand_moves,
         use_gui=True)
-=======
-        relative_hand_moves=relative_hand_moves)
->>>>>>> 72f84f30
 
 
 def find_objects(
