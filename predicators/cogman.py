"""Cognitive manager (CogMan).

A wrapper around an approach that manages interaction with the environment.

Implements a perception module, which produces a State at each time step based
on the history of observations, and an execution monitor, which determines
whether to re-query the approach at each time step based on the states.

The name "CogMan" is due to Leslie Kaelbling.
"""
import logging
from typing import Callable, List, Optional, Sequence, Set

from predicators.approaches import BaseApproach
from predicators.execution_monitoring import BaseExecutionMonitor
from predicators.perception import BasePerceiver
from predicators.settings import CFG
from predicators.structs import Action, Dataset, EnvironmentTask, GroundAtom, \
    InteractionRequest, InteractionResult, LowLevelTrajectory, Metrics, \
    Observation, State, Task


class CogMan:
    """Cognitive manager."""

    def __init__(self, approach: BaseApproach, perceiver: BasePerceiver,
                 execution_monitor: BaseExecutionMonitor) -> None:
        self._approach = approach
        self._perceiver = perceiver
        self._exec_monitor = execution_monitor
        self._current_policy: Optional[Callable[[State], Action]] = None
        self._current_goal: Optional[Set[GroundAtom]] = None
        self._override_policy: Optional[Callable[[State], Action]] = None
        self._termination_fn: Optional[Callable[[State], bool]] = None
        self._episode_state_history: List[State] = []
        self._episode_action_history: List[Action] = []

    def reset(self, env_task: EnvironmentTask) -> None:
        """Start a new episode of environment interaction."""
        logging.info("[CogMan] Reset called.")
        task = self._perceiver.reset(env_task)
        self._current_goal = task.goal
        self._reset_policy(task)
        self._exec_monitor.reset(task)
        self._exec_monitor.update_approach_info(
            self._approach.get_execution_monitoring_info())
        self._episode_state_history = [task.init]
        self._episode_action_history = []

    def step(self, observation: Observation) -> Optional[Action]:
        """Receive an observation and produce an action, or None for done."""
        state = self._perceiver.step(observation)
        # Replace the first step because the state was already added in reset().
        if not self._episode_action_history:
            self._episode_state_history[0] = state
        else:
            self._episode_state_history.append(state)
        if self._termination_fn is not None and self._termination_fn(state):
            logging.info("[CogMan] Termination triggered.")
            return None
        # Check if we should replan.
        if self._exec_monitor.step(state):
            logging.info("[CogMan] Replanning triggered.")
            assert self._current_goal is not None
            task = Task(state, self._current_goal)
            self._reset_policy(task)
            self._exec_monitor.reset(task)
            self._exec_monitor.update_approach_info(
                self._approach.get_execution_monitoring_info())
            assert not self._exec_monitor.step(state)
        assert self._current_policy is not None
        act = self._current_policy(state)
<<<<<<< HEAD
        self._perceiver.update_perceiver_with_action(act)
        self._exec_monitor.update_with_action(act)
=======
        self._exec_monitor.update_approach_info(
            self._approach.get_execution_monitoring_info())
>>>>>>> 7b7eb3d3
        self._episode_action_history.append(act)
        return act

    def finish_episode(self, observation: Observation) -> None:
        """Called at the end of an episode."""
        logging.info("[CogMan] Finishing episode.")
        if len(self._episode_state_history) == len(
                self._episode_action_history):
            state = self._perceiver.step(observation)
            self._episode_state_history.append(state)

    # The methods below provide an interface to the approach. In the future,
    # we may want to move some of these methods into cogman properly, e.g.,
    # if we want the perceiver or execution monitor to learn from data.

    @property
    def is_learning_based(self) -> bool:
        """See BaseApproach docstring."""
        return self._approach.is_learning_based

    def learn_from_offline_dataset(self, dataset: Dataset) -> None:
        """See BaseApproach docstring."""
        return self._approach.learn_from_offline_dataset(dataset)

    def load(self, online_learning_cycle: Optional[int]) -> None:
        """See BaseApproach docstring."""
        return self._approach.load(online_learning_cycle)

    def get_interaction_requests(self) -> List[InteractionRequest]:
        """See BaseApproach docstring."""
        return self._approach.get_interaction_requests()

    def learn_from_interaction_results(
            self, results: Sequence[InteractionResult]) -> None:
        """See BaseApproach docstring."""
        return self._approach.learn_from_interaction_results(results)

    @property
    def metrics(self) -> Metrics:
        """See BaseApproach docstring."""
        return self._approach.metrics

    def reset_metrics(self) -> None:
        """See BaseApproach docstring."""
        return self._approach.reset_metrics()

    def set_override_policy(self, policy: Callable[[State], Action]) -> None:
        """Used during online interaction."""
        self._override_policy = policy

    def unset_override_policy(self) -> None:
        """Give control back to the approach."""
        self._override_policy = None

    def set_termination_function(
            self, termination_fn: Callable[[State], bool]) -> None:
        """Used during online interaction."""
        self._termination_fn = termination_fn

    def unset_termination_function(self) -> None:
        """Reset to never willfully terminating."""
        self._termination_fn = None

    def get_current_history(self) -> LowLevelTrajectory:
        """Expose the most recent state, action history for learning."""
        return LowLevelTrajectory(self._episode_state_history,
                                  self._episode_action_history)

    def _reset_policy(self, task: Task) -> None:
        """Call the approach or use the override policy."""
        if self._override_policy is not None:
            self._current_policy = self._override_policy
        else:
            self._current_policy = self._approach.solve(task,
                                                        timeout=CFG.timeout)<|MERGE_RESOLUTION|>--- conflicted
+++ resolved
@@ -70,13 +70,9 @@
             assert not self._exec_monitor.step(state)
         assert self._current_policy is not None
         act = self._current_policy(state)
-<<<<<<< HEAD
         self._perceiver.update_perceiver_with_action(act)
-        self._exec_monitor.update_with_action(act)
-=======
         self._exec_monitor.update_approach_info(
             self._approach.get_execution_monitoring_info())
->>>>>>> 7b7eb3d3
         self._episode_action_history.append(act)
         return act
 
